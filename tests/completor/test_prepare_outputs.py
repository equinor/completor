--- conflicted
+++ resolved
@@ -8,14 +8,8 @@
 import pytest
 import utils
 
-<<<<<<< HEAD
-from completor import completion, prepare_outputs, read_casefile  # type:ignore
+from completor import prepare_outputs, read_casefile, read_schedule
 from completor.constants import Content, Headers, Keywords
-=======
-import completor.read_schedule
-from completor import prepare_outputs, read_casefile
-from completor.constants import Headers, Keywords
->>>>>>> 9e5fae2b
 
 _TESTDIR = Path(__file__).absolute().parent / "data"
 _TEST_FILE = "test.sch"
@@ -112,7 +106,7 @@
 def test_prepare_tubing_layer():
     """Test that the function does not create duplicate tubing segments."""
     active_wells = np.array(["A1"])
-    schedule_data = completor.read_schedule.set_welsegs(
+    schedule_data = read_schedule.set_welsegs(
         {},
         active_wells,
         [
