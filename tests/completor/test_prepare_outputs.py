"""Test functions for the Completor prepare_outputs module."""

import re
from pathlib import Path

import numpy as np
import pandas as pd
import pytest
import utils_for_tests

<<<<<<< HEAD
from completor import prepare_outputs, read_schedule
from completor.constants import Headers, Keywords
=======
from completor import prepare_outputs, read_casefile, read_schedule
from completor.constants import Content, Headers, Keywords
>>>>>>> e589befe

_TESTDIR = Path(__file__).absolute().parent / "data"
_TEST_FILE = "test.sch"


def test_trim_pandas():
    """Test the function to trim DataFrames with default values."""
    df_test = pd.DataFrame([[1, 2, 3, "1*", 5, 6], [1, 2, "5*", 3, 4, 5]])
    df_true = pd.DataFrame(
        [
            [1, 2, 3, "1*", 5, 6],
            [1, 2, "5*", 3, 4, 5],
        ]
    )
    df_test = prepare_outputs.trim_pandas(df_test)
    pd.testing.assert_frame_equal(df_test, df_true)

    df_test = pd.DataFrame(
        [
            ["1*", 2, 3, "1*", 5, "5*"],
            [1, 2, "5*", 3, 4, "20*"],
        ]
    )
    df_true = pd.DataFrame(
        [
            ["1*", 2, 3, "1*", 5],
            [1, 2, "5*", 3, 4],
        ]
    )
    df_test = prepare_outputs.trim_pandas(df_test)
    pd.testing.assert_frame_equal(df_test, df_true)

    df_test = pd.DataFrame([["1*", 2, 3, "1*", "2*", "5*"], [1, 2, "5*", 3, "1*", "20*"]])
    df_true = pd.DataFrame([["1*", 2, 3, "1*"], [1, 2, "5*", 3]])
    df_test = prepare_outputs.trim_pandas(df_test)
    pd.testing.assert_frame_equal(df_test, df_true)


def test_add_columns_first_last():
    """Test the function which adds first and last column."""
    df_test = pd.DataFrame([[1, 2, 3, "1*", 5, 6], [1, 2, "5*", 3, 4, 5]], columns=["A", "B", "C", "D", "E", "F"])
    df_true_first_last = pd.DataFrame(
        [[" ", 1, 2, 3, "1*", 5, 6, "/"], [" ", 1, 2, "5*", 3, 4, 5, "/"]],
        columns=["--", "A", "B", "C", "D", "E", "F", Headers.EMPTY],
    )
    df_true_only_first = pd.DataFrame(
        [[" ", 1, 2, 3, "1*", 5, 6], [" ", 1, 2, "5*", 3, 4, 5]], columns=["--", "A", "B", "C", "D", "E", "F"]
    )

    df_test_first_last = prepare_outputs.add_columns_first_last(df_test, True, True)
    df_test_only_first = prepare_outputs.add_columns_first_last(df_test, True, False)
    pd.testing.assert_frame_equal(df_test_first_last, df_true_first_last)
    pd.testing.assert_frame_equal(df_test_only_first, df_true_only_first)


def test_dataframe_to_string():
    """Test the function which converts data frame to string."""
    df_test_utils = pd.DataFrame([[1, 2, 3, "1*", 5, 6], [1, 2, "5*", 3, 4, 5]], columns=["A", "B", "C", "D", "E", "F"])
    df_true_utils = pd.DataFrame(
        [[" ", 1, 2, 3, "1*", 5, 6, "/"], [" ", 1, 2, "5*", 3, 4, 5, "/"]],
        columns=["--", "A", "B", "C", "D", "E", "F", Headers.EMPTY],
    )

    df_test_default = prepare_outputs.dataframe_tostring(df_test_utils)
    df_true_default = df_true_utils.to_string(index=False, justify="justify")
    # with formatters
    formatters = {"A": "{:.3f}".format}
    df_test_with_formatter = prepare_outputs.dataframe_tostring(df_test_utils, True, True, True, formatters)
    df_true_with_formatter = df_true_utils.to_string(index=False, justify="justify", formatters=formatters)
    assert df_test_default == df_true_default
    assert df_test_with_formatter == df_true_with_formatter


def test_outlet_segment_1():
    """Test outlet_segment find the outlet segments closest to target measured depths."""
    target_md = [1, 2, 3, 4.0]
    reference_md = [0.5, 1.0, 2.0, 4.0, 5.0]
    reference_segment_number = [1, 2, 3, 4, 5]

    test_segment = prepare_outputs.get_outlet_segment(target_md, reference_md, reference_segment_number)
    np.testing.assert_equal(test_segment, [2, 3, 3, 4])


def test_outlet_segment_2():
    """Test outlet_segment find the outlet segments closest to target measured depths."""
    target_md = [1, 2, 4.0, 5.0]
    reference_md = [0.5, 1.0, 2.0, 4.0, 5.0]
    reference_segement = [1, 2, 3, 4, 5]

    test_segment = prepare_outputs.get_outlet_segment(target_md, reference_md, reference_segement)
    np.testing.assert_equal(test_segment, [2, 3, 4, 5])


def test_prepare_tubing_layer():
    """Test that the function does not create duplicate tubing segments."""
    active_wells = np.array(["A1"])
    schedule_data = read_schedule.set_welsegs(
        {},
        active_wells,
        [
            ["A1", "2148.00", "3422", "1*", "ABS", "HFA", "HO"],
            ["2", "2", "1", "1", "3428.66288", "2247.36764", "0.1242", "0.0123"],
            ["3", "3", "1", "2", "3445.89648", "2249.14115", "0.1242", "0.0123"],
            ["4", "4", "1", "3", "3471.06249", "2251.62048", "0.1242", "0.0123"],
            ["5", "5", "1", "4", "3516.04433", "2255.62756", "0.1242", "0.0123"],
        ],
    )
    df_test, _ = prepare_outputs.prepare_tubing_layer(
        schedule_data=schedule_data,
        well_name="A1",
        lateral=1,  # TODO: Wrong number of input, should use Lateral
        df_well=pd.DataFrame(
            [
                ["A1", 3428.662885, 2247.367641, 0.1, 0.1, 1],
                ["A1", 3445.896480, 2249.141150, 0.1, 0.1, 1],
                ["A1", 3471.062485, 2251.620480, 0.1, 0.1, 1],
                ["A1", 3516.044325, 2255.627560, 0.1, 0.1, 1],
            ],
            columns=[
                Headers.WELL,
                Headers.TUBING_MEASURED_DEPTH,
                Headers.TRUE_VERTICAL_DEPTH,
                Headers.INNER_DIAMETER,
                Headers.ROUGHNESS,
                Headers.LATERAL,
            ],
        ),
        start_segment=1,
        branch_no=1,
        completion_table=pd.DataFrame(
            [
                ["A1", 1, 0.00000000, 3417.52493, 0.1, 0.2, 6, "GP", 0],
                ["A1", 1, 3417.52493, 4593.87272, 0.1, 0.2, 6, "GP", 3],
                ["A1", 1, 4593.87272, 99999.0000, 0.1, 0.2, 6, "GP", 0],
            ],
            columns=[
                Headers.WELL,
                Headers.BRANCH,
                Headers.START_MEASURED_DEPTH,
                Headers.END_MEASURED_DEPTH,
                Headers.INNER_DIAMETER,
                Headers.OUTER_DIAMETER,
                Headers.ROUGHNESS,
                Headers.ANNULUS,
                Headers.VALVES_PER_JOINT,
            ],
        ),
    )

    df_true = pd.DataFrame(
        [
            ["A1", 3428.662885, 2247.367641, 0.1, 0.1, 1],
            ["A1", 3445.896480, 2249.141150, 0.1, 0.1, 1],
            ["A1", 3471.062485, 2251.620480, 0.1, 0.1, 1],
            ["A1", 3516.044325, 2255.627560, 0.1, 0.1, 1],
        ],
        columns=[
            Headers.WELL,
            Headers.MEASURED_DEPTH,
            Headers.TRUE_VERTICAL_DEPTH,
            Headers.WELL_BORE_DIAMETER,
            Headers.ROUGHNESS,
            Headers.LATERAL,
        ],
    )

    pd.testing.assert_frame_equal(
        df_test[[Headers.MEASURED_DEPTH, Headers.TRUE_VERTICAL_DEPTH, Headers.WELL_BORE_DIAMETER, Headers.ROUGHNESS]],
        df_true[[Headers.MEASURED_DEPTH, Headers.TRUE_VERTICAL_DEPTH, Headers.WELL_BORE_DIAMETER, Headers.ROUGHNESS]],
    )


@pytest.mark.parametrize(
    "segment_length,df_device,df_annulus,df_completion,expected",
    [
        pytest.param(
            1.0,
            pd.DataFrame(
                [
                    [4, 4, 1, 2, 1500.0, 1500.0, 0.15, 0.00065],
                    [5, 5, 1, 3, 2500.0, 2500.0, 0.15, 0.00065],
                ],
                columns=[
                    Headers.START_SEGMENT_NUMBER,
                    Headers.END_SEGMENT_NUMBER,
                    Headers.BRANCH,
                    Headers.OUT,
                    Headers.MEASURED_DEPTH,
                    Headers.TRUE_VERTICAL_DEPTH,
                    Headers.WELL_BORE_DIAMETER,
                    Headers.ROUGHNESS,
                ],
            ),
            pd.DataFrame([], columns=[]),
            pd.DataFrame(
                [
                    [1000.0, 2000.0, 1500.0, 1500.0, Headers.ORIGINAL_SEGMENT, 1, Content.PERFORATED, "GP"],
                    [2000.0, 3000.0, 2500.0, 2500.0, Headers.ORIGINAL_SEGMENT, 1, Content.PERFORATED, "GP"],
                ],
                columns=[
                    Headers.START_MEASURED_DEPTH,
                    Headers.END_MEASURED_DEPTH,
                    Headers.TUBING_MEASURED_DEPTH,
                    Headers.TRUE_VERTICAL_DEPTH,
                    Headers.SEGMENT_DESC,
                    Headers.VALVES_PER_JOINT,
                    Headers.DEVICE_TYPE,
                    Headers.ANNULUS,
                ],
            ),
            pd.DataFrame(
                [
                    [1, 1, 1, 1, 1000.0, 1500.0, "1*", "3*", 4, "/"],
                    [1, 1, 2, 1, 1500.0, 2000.0, "1*", "3*", 4, "/"],
                    [1, 1, 3, 1, 2000.0, 2500.0, "1*", "3*", 5, "/"],
                    [1, 1, 4, 1, 2500.0, 3000.0, "1*", "3*", 5, "/"],
                ],
                columns=[
                    Headers.I,
                    Headers.J,
                    Headers.K,
                    Headers.BRANCH,
                    Headers.START_MEASURED_DEPTH,
                    Headers.END_MEASURED_DEPTH,
                    Headers.COMPSEGS_DIRECTION,
                    Headers.DEF,
                    Headers.START_SEGMENT_NUMBER,
                    Headers.EMPTY,
                ],
            ),
            id="Positive segment length, no annulus zone",
        ),
        pytest.param(
            -1.0,
            pd.DataFrame(
                [
                    [4, 4, 1, 2, 1250.0, 1250.0, 0.15, 0.00065],
                    [5, 5, 1, 3, 2250.0, 2250.0, 0.15, 0.00065],
                ],
                columns=[
                    Headers.START_SEGMENT_NUMBER,
                    Headers.END_SEGMENT_NUMBER,
                    Headers.BRANCH,
                    Headers.OUT,
                    Headers.MEASURED_DEPTH,
                    Headers.TRUE_VERTICAL_DEPTH,
                    Headers.WELL_BORE_DIAMETER,
                    Headers.ROUGHNESS,
                ],
            ),
            pd.DataFrame([], columns=[]),
            pd.DataFrame(
                [
                    [1000.0, 1500.0, 1250.0, 1250.0, Headers.ORIGINAL_SEGMENT, "GP", 1, Content.PERFORATED],
                    [1500.0, 3000.0, 2250.0, 2250.0, Headers.ORIGINAL_SEGMENT, "GP", 1, Content.PERFORATED],
                ],
                columns=[
                    Headers.START_MEASURED_DEPTH,
                    Headers.END_MEASURED_DEPTH,
                    Headers.TUBING_MEASURED_DEPTH,
                    Headers.TRUE_VERTICAL_DEPTH,
                    Headers.SEGMENT_DESC,
                    Headers.ANNULUS,
                    Headers.VALVES_PER_JOINT,
                    Headers.DEVICE_TYPE,
                ],
            ),
            pd.DataFrame(
                [
                    [1, 1, 1, 1, 1000.0, 1500.0, "1*", "3*", 4, "/"],
                    [1, 1, 2, 1, 1500.0, 2000.0, "1*", "3*", 5, "/"],
                    [1, 1, 3, 1, 2000.0, 2500.0, "1*", "3*", 5, "/"],
                    [1, 1, 4, 1, 2500.0, 3000.0, "1*", "3*", 5, "/"],
                ],
                columns=[
                    Headers.I,
                    Headers.J,
                    Headers.K,
                    Headers.BRANCH,
                    Headers.START_MEASURED_DEPTH,
                    Headers.END_MEASURED_DEPTH,
                    Headers.COMPSEGS_DIRECTION,
                    Headers.DEF,
                    Headers.START_SEGMENT_NUMBER,
                    Headers.EMPTY,
                ],
            ),
            id="Negative segment length, no annulus zone",
        ),
        pytest.param(
            1.0,
            pd.DataFrame(
                [
                    [4, 4, 1, 2, 1500.0, 1500.0, 0.15, 0.00065],
                    [5, 5, 1, 3, 2500.0, 2500.0, 0.15, 0.00065],
                ],
                columns=[
                    Headers.START_SEGMENT_NUMBER,
                    Headers.END_SEGMENT_NUMBER,
                    Headers.BRANCH,
                    Headers.OUT,
                    Headers.MEASURED_DEPTH,
                    Headers.TRUE_VERTICAL_DEPTH,
                    Headers.WELL_BORE_DIAMETER,
                    Headers.ROUGHNESS,
                ],
            ),
            pd.DataFrame(
                [
                    [6, 6, 1, 2, 1500.0, 1500.0, 0.15, 0.0001, "/"],
                    [7, 7, 1, 3, 2500.0, 2500.0, 0.15, 0.0001, "/"],
                ],
                columns=[
                    Headers.START_SEGMENT_NUMBER,
                    Headers.END_SEGMENT_NUMBER,
                    Headers.BRANCH,
                    Headers.OUT,
                    Headers.MEASURED_DEPTH,
                    Headers.TRUE_VERTICAL_DEPTH,
                    Headers.WELL_BORE_DIAMETER,
                    Headers.ROUGHNESS,
                    Headers.EMPTY,
                ],
            ),
            pd.DataFrame(
                [
                    [1000.0, 2000.0, 1500.0, 1500.0, Headers.ORIGINAL_SEGMENT, 1, "GP", Content.INFLOW_CONTROL_DEVICE],
                    [2000.0, 3000.0, 2500.0, 2500.0, Headers.ORIGINAL_SEGMENT, 1, "GP", Content.INFLOW_CONTROL_DEVICE],
                ],
                columns=[
                    Headers.START_MEASURED_DEPTH,
                    Headers.END_MEASURED_DEPTH,
                    Headers.TUBING_MEASURED_DEPTH,
                    Headers.TRUE_VERTICAL_DEPTH,
                    Headers.SEGMENT_DESC,
                    Headers.VALVES_PER_JOINT,
                    Headers.ANNULUS,
                    Headers.DEVICE_TYPE,
                ],
            ),
            pd.DataFrame(
                [
                    [1, 1, 1, 1, 1000.0, 1500.0, "1*", "3*", 4, "/"],
                    [1, 1, 2, 1, 1500.0, 2000.0, "1*", "3*", 4, "/"],
                    [1, 1, 3, 1, 2000.0, 2500.0, "1*", "3*", 5, "/"],
                    [1, 1, 4, 1, 2500.0, 3000.0, "1*", "3*", 5, "/"],
                ],
                columns=[
                    Headers.I,
                    Headers.J,
                    Headers.K,
                    Headers.BRANCH,
                    Headers.START_MEASURED_DEPTH,
                    Headers.END_MEASURED_DEPTH,
                    Headers.COMPSEGS_DIRECTION,
                    Headers.DEF,
                    Headers.START_SEGMENT_NUMBER,
                    Headers.EMPTY,
                ],
            ),
            id="Positive segment length with annulus zone",
        ),
        pytest.param(
            -1.0,
            pd.DataFrame(
                [
                    [4, 4, 1, 2, 1250.0, 1250.0, 0.15, 0.00065],
                    [5, 5, 1, 3, 2250.0, 2250.0, 0.15, 0.00065],
                ],
                columns=[
                    Headers.START_SEGMENT_NUMBER,
                    Headers.END_SEGMENT_NUMBER,
                    Headers.BRANCH,
                    Headers.OUT,
                    Headers.MEASURED_DEPTH,
                    Headers.TRUE_VERTICAL_DEPTH,
                    Headers.WELL_BORE_DIAMETER,
                    Headers.ROUGHNESS,
                ],
            ),
            pd.DataFrame(
                [
                    [6, 6, 1, 2, 1250.0, 1250.0, 0.15, 0.0001, "/"],
                    [7, 7, 1, 3, 2250.0, 2250.0, 0.15, 0.0001, "/"],
                ],
                columns=[
                    Headers.START_SEGMENT_NUMBER,
                    Headers.END_SEGMENT_NUMBER,
                    Headers.BRANCH,
                    Headers.OUT,
                    Headers.MEASURED_DEPTH,
                    Headers.TRUE_VERTICAL_DEPTH,
                    Headers.WELL_BORE_DIAMETER,
                    Headers.ROUGHNESS,
                    Headers.EMPTY,
                ],
            ),
            pd.DataFrame(
                [
                    [
                        1000.0,
                        1500.0,
                        1300.0,
                        1300.0,
                        Headers.ORIGINAL_SEGMENT,
                        Content.OPEN_ANNULUS,
                        1,
                        Content.PERFORATED,
                    ],
                    [
                        1500.0,
                        3000.0,
                        2250.0,
                        2250.0,
                        Headers.ORIGINAL_SEGMENT,
                        Content.OPEN_ANNULUS,
                        1,
                        Content.PERFORATED,
                    ],
                ],
                columns=[
                    Headers.START_MEASURED_DEPTH,
                    Headers.END_MEASURED_DEPTH,
                    Headers.TUBING_MEASURED_DEPTH,
                    Headers.TRUE_VERTICAL_DEPTH,
                    Headers.SEGMENT_DESC,
                    Headers.ANNULUS,
                    Headers.VALVES_PER_JOINT,
                    Headers.DEVICE_TYPE,
                ],
            ),
            pd.DataFrame(
                [
                    [1, 1, 1, 1, 1000.0, 1500.0, "1*", "3*", 4, "/"],
                    [1, 1, 2, 1, 1500.0, 2000.0, "1*", "3*", 5, "/"],
                    [1, 1, 3, 1, 2000.0, 2500.0, "1*", "3*", 5, "/"],
                    [1, 1, 4, 1, 2500.0, 3000.0, "1*", "3*", 5, "/"],
                ],
                columns=[
                    Headers.I,
                    Headers.J,
                    Headers.K,
                    Headers.BRANCH,
                    Headers.START_MEASURED_DEPTH,
                    Headers.END_MEASURED_DEPTH,
                    Headers.COMPSEGS_DIRECTION,
                    Headers.DEF,
                    Headers.START_SEGMENT_NUMBER,
                    Headers.EMPTY,
                ],
            ),
            id="Negative segment length with annulus zone",
        ),
        pytest.param(
            Keywords.WELSEGS,
            pd.DataFrame(
                [
                    [4, 4, 1, 2, 1500.0, 1500.0, 0.15, 0.00065],
                    [5, 5, 1, 3, 2500.0, 2500.0, 0.15, 0.00065],
                ],
                columns=[
                    Headers.START_SEGMENT_NUMBER,
                    Headers.END_SEGMENT_NUMBER,
                    Headers.BRANCH,
                    Headers.OUT,
                    Headers.MEASURED_DEPTH,
                    Headers.TRUE_VERTICAL_DEPTH,
                    Headers.WELL_BORE_DIAMETER,
                    Headers.ROUGHNESS,
                ],
            ),
            pd.DataFrame(
                [
                    [6, 6, 1, 2, 1500.0, 1500.0, 0.15, 0.0001, "/"],
                    [7, 7, 1, 3, 2500.0, 2500.0, 0.15, 0.0001, "/"],
                ],
                columns=[
                    Headers.START_SEGMENT_NUMBER,
                    Headers.END_SEGMENT_NUMBER,
                    Headers.BRANCH,
                    Headers.OUT,
                    Headers.MEASURED_DEPTH,
                    Headers.TRUE_VERTICAL_DEPTH,
                    Headers.WELL_BORE_DIAMETER,
                    Headers.ROUGHNESS,
                    Headers.EMPTY,
                ],
            ),
            pd.DataFrame(
                [
                    [1000.0, 2000.0, 1500.0, 1500.0, Headers.ORIGINAL_SEGMENT, "GP", 1, Content.INFLOW_CONTROL_DEVICE],
                    [2000.0, 3000.0, 2500.0, 2500.0, Headers.ORIGINAL_SEGMENT, "GP", 1, Content.INFLOW_CONTROL_DEVICE],
                ],
                columns=[
                    Headers.START_MEASURED_DEPTH,
                    Headers.END_MEASURED_DEPTH,
                    Headers.TUBING_MEASURED_DEPTH,
                    Headers.TRUE_VERTICAL_DEPTH,
                    Headers.SEGMENT_DESC,
                    Headers.ANNULUS,
                    Headers.VALVES_PER_JOINT,
                    Headers.DEVICE_TYPE,
                ],
            ),
            pd.DataFrame(
                [
                    [1, 1, 1, 1, 1000.0, 1500.0, "1*", "3*", 4, "/"],
                    [1, 1, 2, 1, 1500.0, 2000.0, "1*", "3*", 4, "/"],
                    [1, 1, 3, 1, 2000.0, 2500.0, "1*", "3*", 5, "/"],
                    [1, 1, 4, 1, 2500.0, 3000.0, "1*", "3*", 5, "/"],
                ],
                columns=[
                    Headers.I,
                    Headers.J,
                    Headers.K,
                    Headers.BRANCH,
                    Headers.START_MEASURED_DEPTH,
                    Headers.END_MEASURED_DEPTH,
                    Headers.COMPSEGS_DIRECTION,
                    Headers.DEF,
                    Headers.START_SEGMENT_NUMBER,
                    Headers.EMPTY,
                ],
            ),
            id="WELSEGS segment length with annulus",
        ),
    ],
)
def test_prepare_compsegs(segment_length, df_device, df_annulus, df_completion, expected):
    """Tests the function prepare_outputs.py::prepare_compsegs."""
    well_name = "A1"
    lateral = 1
    df_reservoir = pd.DataFrame(
        [
            [1, 1, 1, 1000.0, 1500.0, "1*", 1, 100, 0.15, 1300.0, 1300.0, 0, Content.PERFORATED, 0, "A1", 1],
            [1, 1, 2, 1500.0, 2000.0, "1*", 1, 200, 0.20, 1750.0, 1750.0, 0, Content.PERFORATED, 0, "A1", 1],
            [1, 1, 3, 2000.0, 2500.0, "1*", 1, 100, 0.15, 2300.0, 2300.0, 0, Content.PERFORATED, 0, "A1", 1],
            [1, 1, 4, 2500.0, 3000.0, "1*", 1, 200, 0.20, 2750.0, 2750.0, 0, Content.PERFORATED, 0, "A1", 1],
        ],
        columns=[
            Headers.I,
            Headers.J,
            Headers.K,
            Headers.START_MEASURED_DEPTH,
            Headers.END_MEASURED_DEPTH,
            Headers.COMPSEGS_DIRECTION,
            Headers.K2,
            Headers.CONNECTION_FACTOR,
            Headers.WELL_BORE_DIAMETER,
            Headers.MEASURED_DEPTH,
            Headers.TUBING_MEASURED_DEPTH,
            Headers.NUMBER_OF_DEVICES,
            Headers.DEVICE_TYPE,
            Headers.ANNULUS_ZONE,
            Headers.WELL,
            Headers.LATERAL,
        ],
    )

    test_compsegs = prepare_outputs.prepare_completion_segments(
        well_name, lateral, df_reservoir, df_device, df_annulus, df_completion, segment_length
    )
    pd.testing.assert_frame_equal(test_compsegs, expected)


def test_user_segment_lumping_oa(tmpdir):
    """Test completor case with user defined segment lumping.

    The keyword SEGMENTLENGTH is set to -1 in the case file.
    The completion has an open annulus interspersed with packers.
    """
    tmpdir.chdir()
    case_file = Path(_TESTDIR / "well_4_lumping_tests_oa.case")
    schedule_file = Path(_TESTDIR / "drogon" / "drogon_input.sch")
    true_file = Path(_TESTDIR / "user_created_lumping_oa.true")
    utils_for_tests.open_files_run_create(case_file, schedule_file, _TEST_FILE)
    utils_for_tests.assert_results(true_file, _TEST_FILE)


def test_user_segment_lumping_gp(tmpdir):
    """Test completor case with user defined segment lumping.

    The keyword SEGMENTLENGTH is set to -1 in the case file.
    The completion has a gravel packed annulus interspersed with packers.
    """
    tmpdir.chdir()
    case_file = Path(_TESTDIR / "well_4_lumping_tests_gp.case")
    schedule_file = Path(_TESTDIR / "drogon" / "drogon_input.sch")
    true_file = Path(_TESTDIR / "user_created_lumping_gp.true")
    utils_for_tests.open_files_run_create(case_file, schedule_file, _TEST_FILE)
    utils_for_tests.assert_results(true_file, _TEST_FILE)


def test_print_wsegdar(tmpdir):
    tmpdir.chdir()
    df_wsegdar = pd.DataFrame(
        [[Headers.WELL, 3, 1.0, 7.852e-6, 2.590e-06, 1.590e-06, 0.7, 0.8, 0.9, 0.99, "5*", 7.852e-6]],
        columns=[
            Headers.WELL,
            Headers.START_SEGMENT_NUMBER,
            Headers.FLOW_COEFFICIENT,
            Headers.OIL_FLOW_CROSS_SECTIONAL_AREA,
            Headers.GAS_FLOW_CROSS_SECTIONAL_AREA,
            Headers.WATER_FLOW_CROSS_SECTIONAL_AREA,
            Headers.WATER_HOLDUP_FRACTION_LOW_CUTOFF,
            Headers.WATER_HOLDUP_FRACTION_HIGH_CUTOFF,
            Headers.GAS_HOLDUP_FRACTION_LOW_CUTOFF,
            Headers.GAS_HOLDUP_FRACTION_HIGH_CUTOFF,
            Headers.DEFAULTS,
            Headers.MAX_FLOW_CROSS_SECTIONAL_AREA,
        ],
    )
    well_number = 1
    wsegdar_printout = prepare_outputs.print_wsegdar(df_wsegdar, well_number)
    true_wsegdar_printout = """UDQ
  ASSIGN SUVTRIG WELL 3 0 /
/

WSEGVALV
--  WELL  START_SEGMENT_NUMBER  FLOW_COEFFICIENT  OIL_FLOW_CROSS_SECTIONAL_AREA  DEFAULTS  MAX_FLOW_CROSS_SECTIONAL_AREA
  'WELL' 3 1 7.852e-06  5* 7.852e-06 /
/

ACTIONX
D0010031 1000000 /
SWHF 'WELL' 3 <= 0.8 AND /
SGHF 'WELL' 3 > 0.99 AND /
SUVTRIG 'WELL' 3 = 0 /
/

WSEGVALV
--  WELL  START_SEGMENT_NUMBER  FLOW_COEFFICIENT  GAS_FLOW_CROSS_SECTIONAL_AREA  DEFAULTS  MAX_FLOW_CROSS_SECTIONAL_AREA
  'WELL' 3 1 2.590e-06  5* 7.852e-06 /
/

UDQ
  ASSIGN SUVTRIG 'WELL' 3 1 /
/

ENDACTIO

ACTIONX
D0010032 1000000 /
SWHF 'WELL' 3 > 0.8 AND /
SGHF 'WELL' 3 <= 0.99 AND /
SUVTRIG 'WELL' 3 = 0 /
/

WSEGVALV
--  WELL  START_SEGMENT_NUMBER  FLOW_COEFFICIENT  WATER_FLOW_CROSS_SECTIONAL_AREA  DEFAULTS  MAX_FLOW_CROSS_SECTIONAL_AREA
  'WELL' 3 1 1.590e-06  5* 7.852e-06 /
/

UDQ
  ASSIGN SUVTRIG 'WELL' 3 2 /
/

ENDACTIO

ACTIONX
D0010033 1000000 /
SGHF 'WELL' 3 < 0.9 AND /
SUVTRIG 'WELL' 3 = 1 /
/

WSEGVALV
--  WELL  START_SEGMENT_NUMBER  FLOW_COEFFICIENT  OIL_FLOW_CROSS_SECTIONAL_AREA  DEFAULTS  MAX_FLOW_CROSS_SECTIONAL_AREA
  'WELL' 3 1 7.852e-06  5* 7.852e-06 /
/

UDQ
  ASSIGN SUVTRIG WELL 3 0 /
/

ENDACTIO

ACTIONX
D0010034 1000000 /
SWHF 'WELL' 3 < 0.7 AND /
SUVTRIG 'WELL' 3 = 2 /
/

WSEGVALV
--  WELL  START_SEGMENT_NUMBER  FLOW_COEFFICIENT  OIL_FLOW_CROSS_SECTIONAL_AREA  DEFAULTS  MAX_FLOW_CROSS_SECTIONAL_AREA
  'WELL' 3 1 7.852e-06  5* 7.852e-06 /
/
UDQ
  ASSIGN SUVTRIG WELL 3 0 /
/

ENDACTIO

"""
    wsegdar_printout = wsegdar_printout.strip()
    true_wsegdar_printout = true_wsegdar_printout.strip()
    wsegdar_printout = re.sub(r"[^\S\r\n]+", " ", wsegdar_printout)
    true_wsegdar_printout = re.sub(r"[^\S\r\n]+", " ", true_wsegdar_printout)
    assert wsegdar_printout == true_wsegdar_printout


def test_prepare_wsegvalv():
    df_well = pd.DataFrame(
        [
            ["'WELL'", 1250.0, 1250.0, 0.1, 0.1, 1, 1, 1.0, 1.2, "5*", 2.1, Content.VALVE, 1, 1],
            ["'WELL'", 1260.0, 1260.0, 0.1, 0.1, 1, 1, 1.0, 1.2, "5*", np.nan, Content.VALVE, 1, 1],
        ],
        columns=[
            Headers.WELL,
            Headers.TUBING_MEASURED_DEPTH,
            Headers.TRUE_VERTICAL_DEPTH,
            Headers.INNER_DIAMETER,
            Headers.ROUGHNESS,
            Headers.LATERAL,
            Headers.ANNULUS,
            Headers.FLOW_COEFFICIENT,
            Headers.FLOW_CROSS_SECTIONAL_AREA,
            Headers.ADDITIONAL_PIPE_LENGTH_FRICTION_PRESSURE_DROP,
            Headers.MAX_FLOW_CROSS_SECTIONAL_AREA,
            Headers.DEVICE_TYPE,
            Headers.NUMBER_OF_DEVICES,
            Headers.DEVICE_NUMBER,
        ],
    )
    df_device = pd.DataFrame(
        [
            [3, 3, 1, 2, 1250.0, 1250.0, 0.1, 0.1],
            [4, 4, 1, 3, 1260.0, 1260.0, 0.1, 0.1],
        ],
        columns=[
            Headers.START_SEGMENT_NUMBER,
            Headers.END_SEGMENT_NUMBER,
            Headers.BRANCH,
            Headers.OUT,
            Headers.MEASURED_DEPTH,
            Headers.TRUE_VERTICAL_DEPTH,
            Headers.WELL_BORE_DIAMETER,
            Headers.ROUGHNESS,
        ],
    )
    true_wsegvalv_output = pd.DataFrame(
        [
            ["'WELL'", 3, 1.0, 1.2, "5*", 2.1, "/"],
            ["'WELL'", 4, 1.0, 1.2, "5*", 1.2, "/"],
        ],
        columns=[
            Headers.WELL,
            Headers.START_SEGMENT_NUMBER,
            Headers.FLOW_COEFFICIENT,
            Headers.FLOW_CROSS_SECTIONAL_AREA,
            Headers.ADDITIONAL_PIPE_LENGTH_FRICTION_PRESSURE_DROP,
            Headers.MAX_FLOW_CROSS_SECTIONAL_AREA,
            Headers.EMPTY,
        ],
    )
    wsegvalv_output = prepare_outputs.prepare_valve("'WELL'", df_well, df_device)
    pd.testing.assert_frame_equal(wsegvalv_output, true_wsegvalv_output)


def test_prepare_compdat(tmpdir):
    """Test function for prepare_compdat including change of well/casing ID from
    input schedule values to completion table values.
    """
    tmpdir.chdir()
    well_name = Headers.WELL
    lateral = 1
    df_reservoir = pd.DataFrame(
        [
            [
                Headers.WELL,
                1,
                5,
                10,
                15,
                15,
                Headers.OPEN,
                "1*",
                100.0,
                0.216,
                50.0,
                2.5,
                "1*",
                "Y",
                12.25,
                1000.0,
                1,
                1,
                Content.INFLOW_CONTROL_DEVICE,
            ]
        ],
        columns=[
            Headers.WELL,
            Headers.LATERAL,
            Headers.I,
            Headers.J,
            Headers.K,
            Headers.K2,
            Headers.STATUS,
            Headers.SATURATION_FUNCTION_REGION_NUMBERS,
            Headers.CONNECTION_FACTOR,
            Headers.WELL_BORE_DIAMETER,
            Headers.FORMATION_PERMEABILITY_THICKNESS,
            Headers.SKIN,
            Headers.D_FACTOR,
            Headers.COMPDAT_DIRECTION,
            Headers.RO,
            Headers.MEASURED_DEPTH,
            Headers.ANNULUS_ZONE,
            Headers.NUMBER_OF_DEVICES,
            Headers.DEVICE_TYPE,
        ],
    )

    df_completion_table = pd.DataFrame(
        [
            [
                500.0,
                1500.0,
                500.0,
                1500.0,
                Headers.ORIGINAL_SEGMENT,
                Content.OPEN_ANNULUS,
                1,
                Content.INFLOW_CONTROL_DEVICE,
                0.15,
                0.311,
            ]
        ],
        columns=[
            Headers.START_MEASURED_DEPTH,
            Headers.END_MEASURED_DEPTH,
            Headers.TUBING_MEASURED_DEPTH,
            Headers.TRUE_VERTICAL_DEPTH,
            Headers.SEGMENT_DESC,
            Headers.ANNULUS,
            Headers.VALVES_PER_JOINT,
            Headers.DEVICE_TYPE,
            Headers.INNER_DIAMETER,
            Headers.OUTER_DIAMETER,
        ],
    )

    prepare_compdat_out = prepare_outputs.prepare_completion_data(well_name, lateral, df_reservoir, df_completion_table)
    prepare_compdat_true = pd.DataFrame(
        [[Headers.WELL, 5, 10, 15, 15, Headers.OPEN, "1*", 100.0, 0.311, 50.0, 2.5, "1*", "Y", 12.25, "/"]],
        columns=[
            Headers.WELL,
            Headers.I,
            Headers.J,
            Headers.K,
            Headers.K2,
            Headers.FLAG,
            Headers.SATURATION_FUNCTION_REGION_NUMBERS,
            Headers.CONNECTION_FACTOR,
            Headers.WELL_BORE_DIAMETER,
            Headers.FORMATION_PERMEABILITY_THICKNESS,
            Headers.SKIN,
            Headers.D_FACTOR,
            Headers.COMPDAT_DIRECTION,
            Headers.RO,
            Headers.EMPTY,
        ],
    )
    pd.testing.assert_frame_equal(prepare_compdat_out, prepare_compdat_true)


def test_prepare_wsegicv(tmpdir):
    """Test function for prepare_wsegicv including use of tubing layer as ICV placement in tubing,
    and ICV placement in device, going as a fully lumped segment.
    """
    tmpdir.chdir()
    well_name = "'WELL'"
    lateral = 1
    df_well = pd.DataFrame(
        [
            ["'WELL'", 2030.0, 2000.0, 0.1, 0.1, 1, 1, 1.2, 4.1, "5*", 5.1, Content.INFLOW_CONTROL_VALVE, 1, 1],
            ["'WELL'", 2050.0, 2000.0, 0.1, 0.1, 1, 1, 3.5, 3.2, "5*", 6.1, Content.INFLOW_CONTROL_VALVE, 1, 2],
        ],
        columns=[
            Headers.WELL,
            Headers.TUBING_MEASURED_DEPTH,
            Headers.TRUE_VERTICAL_DEPTH,
            Headers.INNER_DIAMETER,
            Headers.ROUGHNESS,
            Headers.LATERAL,
            Headers.ANNULUS,
            Headers.FLOW_COEFFICIENT,
            Headers.FLOW_CROSS_SECTIONAL_AREA,
            Headers.ADDITIONAL_PIPE_LENGTH_FRICTION_PRESSURE_DROP,
            Headers.MAX_FLOW_CROSS_SECTIONAL_AREA,
            Headers.DEVICE_TYPE,
            Headers.NUMBER_OF_DEVICES,
            Headers.DEVICE_NUMBER,
        ],
    )
    df_device = pd.DataFrame(
        [
            [4, 4, 1, 3, 2030.0, 2000.0, 0.1, 0.1],
            [5, 5, 1, 4, 2050.0, 2000.0, 0.1, 0.1],
        ],
        columns=[
            Headers.START_SEGMENT_NUMBER,
            Headers.END_SEGMENT_NUMBER,
            Headers.BRANCH,
            Headers.OUT,
            Headers.MEASURED_DEPTH,
            Headers.TRUE_VERTICAL_DEPTH,
            Headers.WELL_BORE_DIAMETER,
            Headers.ROUGHNESS,
        ],
    )
    df_tubing = pd.DataFrame(
        [
            [2, 2, 1, 1, 2000, 2000, 0.1, 0.1],
            [3, 3, 1, 2, 2010, 2000, 0.1, 0.1],
            [4, 4, 1, 3, 2015, 2000, 0.1, 0.1],
        ],
        columns=[
            Headers.START_SEGMENT_NUMBER,
            Headers.END_SEGMENT_NUMBER,
            Headers.BRANCH,
            Headers.OUT,
            Headers.MEASURED_DEPTH,
            Headers.TRUE_VERTICAL_DEPTH,
            Headers.WELL_BORE_DIAMETER,
            Headers.ROUGHNESS,
        ],
    )
    df_icv_tubing = pd.DataFrame(
        [
            ["'WELL'", 1, 2005, 2000, 1, 1, Content.INFLOW_CONTROL_VALVE, 1],
            ["'WELL'", 1, 2012, 2000, 1, 1, Content.INFLOW_CONTROL_VALVE, 1],
            ["'WELL'", 1, 2015, 2000, 1, 1, Content.INFLOW_CONTROL_VALVE, 2],
            ["WELL", 1, 2008, 2008, 1, 1, Content.INFLOW_CONTROL_VALVE, 1],
        ],
        columns=[
            Headers.WELL,
            Headers.BRANCH,
            Headers.START_MEASURED_DEPTH,
            Headers.END_MEASURED_DEPTH,
            Headers.ANNULUS,
            Headers.VALVES_PER_JOINT,
            Headers.DEVICE_TYPE,
            Headers.DEVICE_NUMBER,
        ],
    )
    df_icv = pd.DataFrame(
        [
            [Content.INFLOW_CONTROL_VALVE, 1, 1.2, 4.1, "5*", 5.1],
            [Content.INFLOW_CONTROL_VALVE, 2, 3.5, 3.2, "5*", 6.1],
        ],
        columns=[
            Headers.DEVICE_TYPE,
            Headers.DEVICE_NUMBER,
            Headers.FLOW_COEFFICIENT,
            Headers.FLOW_CROSS_SECTIONAL_AREA,
            Headers.DEFAULTS,
            Headers.MAX_FLOW_CROSS_SECTIONAL_AREA,
        ],
    )
    wsegicv_output = prepare_outputs.prepare_inflow_control_valve(
        well_name, lateral, df_well, df_device, df_tubing, df_icv_tubing, df_icv
    )
    true_wsegicv_output = pd.DataFrame(
        [
            ["'WELL'", 4, 1.2, 4.1, "5*", 5.1, "/"],
            ["'WELL'", 5, 3.5, 3.2, "5*", 6.1, "/"],
            ["'WELL'", 2, 1.2, 4.1, "5*", 5.1, "/"],
            ["'WELL'", 3, 1.2, 4.1, "5*", 5.1, "/"],
            ["'WELL'", 4, 3.5, 3.2, "5*", 6.1, "/"],
        ],
        columns=[
            Headers.WELL,
            Headers.START_SEGMENT_NUMBER,
            Headers.FLOW_COEFFICIENT,
            Headers.FLOW_CROSS_SECTIONAL_AREA,
            Headers.DEFAULTS,
            Headers.MAX_FLOW_CROSS_SECTIONAL_AREA,
            Headers.EMPTY,
        ],
    )
    pd.testing.assert_frame_equal(wsegicv_output, true_wsegicv_output)


def test_prepare_icv_compseg(tmpdir):
    """Test function for compseg preparation in accordance with ICV placement in well segmentation."""
    df_reservoir = pd.DataFrame(
        [
            [
                33,
                42,
                29,
                3778.0,
                3932,
                "1*",
                29,
                100.0,
                0.2159,
                3855.0,
                3855.0,
                10,
                Content.AUTONOMOUS_INFLOW_CONTROL_DEVICE,
                1,
                "OP5",
                1,
            ],
            [
                33,
                41,
                29,
                3932.0,
                4088,
                "1*",
                29,
                100.0,
                0.2159,
                4010.0,
                4125.0,
                10,
                Content.INFLOW_CONTROL_VALVE,
                0,
                "OP5",
                1,
            ],
            [
                33,
                40,
                29,
                4088.0,
                4108,
                "1*",
                29,
                100.0,
                0.2159,
                4098.0,
                4125.0,
                10,
                Content.INFLOW_CONTROL_VALVE,
                0,
                "OP5",
                1,
            ],
            [
                33,
                40,
                28,
                4108.0,
                4143,
                "1*",
                28,
                100.0,
                0.2159,
                4125.0,
                4125.0,
                10,
                Content.INFLOW_CONTROL_VALVE,
                0,
                "OP5",
                1,
            ],
            [
                32,
                40,
                28,
                4143.0,
                4246,
                "1*",
                28,
                100.0,
                0.2159,
                4194.0,
                4125.0,
                10,
                Content.INFLOW_CONTROL_VALVE,
                0,
                "OP5",
                1,
            ],
            [
                32,
                39,
                28,
                4246.0,
                4287,
                "1*",
                28,
                100.0,
                0.2159,
                4266.0,
                4266.0,
                10,
                Content.AUTONOMOUS_INFLOW_CONTROL_DEVICE,
                1,
                "OP5",
                1,
            ],
        ],
        columns=[
            Headers.I,
            Headers.J,
            Headers.K,
            Headers.START_MEASURED_DEPTH,
            Headers.END_MEASURED_DEPTH,
            Headers.COMPSEGS_DIRECTION,
            Headers.K2,
            Headers.CONNECTION_FACTOR,
            Headers.WELL_BORE_DIAMETER,
            Headers.MEASURED_DEPTH,
            Headers.TUBING_MEASURED_DEPTH,
            Headers.NUMBER_OF_DEVICES,
            Headers.DEVICE_TYPE,
            Headers.ANNULUS_ZONE,
            Headers.WELL,
            Headers.LATERAL,
        ],
    )
    df_device = pd.DataFrame(
        [
            [20, 20, 4, 6, 4010.0, 1609.0, 0.15, 0.00065],
            [21, 21, 5, 7, 4125.0, 1611.0, 0.15, 0.00065],
            [22, 22, 6, 8, 4266.0, 1613.0, 0.15, 0.00065],
        ],
        columns=[
            Headers.START_SEGMENT_NUMBER,
            Headers.END_SEGMENT_NUMBER,
            Headers.BRANCH,
            Headers.OUT,
            Headers.MEASURED_DEPTH,
            Headers.TRUE_VERTICAL_DEPTH,
            Headers.WELL_BORE_DIAMETER,
            Headers.ROUGHNESS,
        ],
    )
    df_annulus = pd.DataFrame(
        [
            [33, 33, 17, 32, 3855.0, 1609.0, 0.2724, 0.00065],
            [34, 34, 17, 33, 4010.0, 1609.0, 0.2724, 0.00065],
            [35, 35, 18, 34, 4266.0, 1613.0, 0.2724, 0.00065],
        ],
        columns=[
            Headers.START_SEGMENT_NUMBER,
            Headers.END_SEGMENT_NUMBER,
            Headers.BRANCH,
            Headers.OUT,
            Headers.MEASURED_DEPTH,
            Headers.TRUE_VERTICAL_DEPTH,
            Headers.WELL_BORE_DIAMETER,
            Headers.ROUGHNESS,
        ],
    )
    df_completion_table = pd.DataFrame(
        [
            [
                "OP5",
                1,
                3778.0,
                4000.0,
                0.15,
                0.311,
                0.00065,
                Content.OPEN_ANNULUS,
                6.0,
                Content.AUTONOMOUS_INFLOW_CONTROL_DEVICE,
                1,
            ],
            ["OP5", 1, 4000.0, 4250.0, 0.15, 0.311, 0.00065, "GP", 6.0, Content.INFLOW_CONTROL_VALVE, 1],
            [
                "OP5",
                1,
                4250.0,
                4900.0,
                0.15,
                0.311,
                0.00065,
                Content.OPEN_ANNULUS,
                6.0,
                Content.AUTONOMOUS_INFLOW_CONTROL_DEVICE,
                1,
            ],
        ],
        columns=[
            Headers.WELL,
            Headers.BRANCH,
            Headers.START_MEASURED_DEPTH,
            Headers.END_MEASURED_DEPTH,
            Headers.INNER_DIAMETER,
            Headers.OUTER_DIAMETER,
            Headers.ROUGHNESS,
            Headers.ANNULUS,
            Headers.VALVES_PER_JOINT,
            Headers.DEVICE_TYPE,
            Headers.DEVICE_NUMBER,
        ],
    )
    compseg_icv_output_tubing, compseg_icv_output_annulus = prepare_outputs.connect_compseg_icv(
        df_reservoir, df_device, df_annulus, df_completion_table
    )

    compseg_tubing_true = pd.DataFrame(
        [
            [33, 42, 29, 4, 3778.0, 3932, 20],
            [33, 41, 29, 5, 3932.0, 4088, 21],
            [33, 40, 29, 5, 4088.0, 4108, 21],
            [33, 40, 28, 5, 4108.0, 4143, 21],
            [32, 40, 28, 5, 4143.0, 4246, 21],
            [32, 39, 28, 6, 4246.0, 4287, 22],
        ],
        columns=[
            Headers.I,
            Headers.J,
            Headers.K,
            Headers.BRANCH,
            Headers.START_MEASURED_DEPTH,
            Headers.END_MEASURED_DEPTH,
            Headers.START_SEGMENT_NUMBER,
        ],
    )
    compseg_annulus_true = pd.DataFrame(
        [
            [33, 42, 29, 17, 3778.0, 3932, 33],
            [33, 41, 29, 17, 3932.0, 4088, 34],
            [33, 40, 29, 17, 4088.0, 4108, 34],
            [33, 40, 28, 17, 4108.0, 4143, 34],
            [32, 40, 28, 17, 4143.0, 4246, 34],
            [32, 39, 28, 18, 4246.0, 4287, 35],
        ],
        columns=[
            Headers.I,
            Headers.J,
            Headers.K,
            Headers.BRANCH,
            Headers.START_MEASURED_DEPTH,
            Headers.END_MEASURED_DEPTH,
            Headers.START_SEGMENT_NUMBER,
        ],
    )
    compseg_icv_output_tubing = compseg_icv_output_tubing[
        [
            Headers.I,
            Headers.J,
            Headers.K,
            Headers.BRANCH,
            Headers.START_MEASURED_DEPTH,
            Headers.END_MEASURED_DEPTH,
            Headers.START_SEGMENT_NUMBER,
        ]
    ]
    compseg_icv_output_annulus = compseg_icv_output_annulus[
        [
            Headers.I,
            Headers.J,
            Headers.K,
            Headers.BRANCH,
            Headers.START_MEASURED_DEPTH,
            Headers.END_MEASURED_DEPTH,
            Headers.START_SEGMENT_NUMBER,
        ]
    ]
    pd.testing.assert_frame_equal(compseg_icv_output_tubing, compseg_tubing_true)
    pd.testing.assert_frame_equal(compseg_icv_output_annulus, compseg_annulus_true)


def test_user_segment_lumping_oa_overlap(tmpdir):
    """Test completor case with user defined segment lumping and overlapping case.

    The keyword SEGMENTLENGTH is set to -1 in the case file.
    The completion has an open annulus interspersed with packers.
    """
    tmpdir.chdir()
    case_file = Path(_TESTDIR / "well_4_lumping_overlap_tests_oa.case")
    schedule_file = Path(_TESTDIR / "improved_input_4_lumping_tests.sch")
    true_file = Path(_TESTDIR / "user_created_lumping_oa_overlap.true")
    utils_for_tests.open_files_run_create(case_file, schedule_file, _TEST_FILE)
    utils_for_tests.assert_results(true_file, _TEST_FILE)<|MERGE_RESOLUTION|>--- conflicted
+++ resolved
@@ -8,13 +8,8 @@
 import pytest
 import utils_for_tests
 
-<<<<<<< HEAD
 from completor import prepare_outputs, read_schedule
-from completor.constants import Headers, Keywords
-=======
-from completor import prepare_outputs, read_casefile, read_schedule
 from completor.constants import Content, Headers, Keywords
->>>>>>> e589befe
 
 _TESTDIR = Path(__file__).absolute().parent / "data"
 _TEST_FILE = "test.sch"
