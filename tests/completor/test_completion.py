"""Test functions for the completion module."""

from __future__ import annotations

import numpy as np
import pandas as pd
import pytest

<<<<<<< HEAD
from completor import completion  # type: ignore
from completor.constants import Content, Headers, Keywords, Method
=======
import completor.read_schedule
from completor import completion
from completor.constants import Headers, Keywords, Method
>>>>>>> 9e5fae2b
from completor.exceptions import CompletorError


def test_completion_index():
    """Test completion_index gives correct indexes for start and end measured depth."""
    df_tubing_segments = pd.DataFrame(
        [[1000, 2000], [2000, 3000], [3000, 4000]], columns=[Headers.START_MEASURED_DEPTH, Headers.END_MEASURED_DEPTH]
    )
    assert (completion.completion_index(df_tubing_segments, 1000, 2001)) == (0, 1)
    assert (completion.completion_index(df_tubing_segments, 1000, 2000)) == (0, 0)
    assert (completion.completion_index(df_tubing_segments, 1000, 3000)) == (0, 1)
    assert (completion.completion_index(df_tubing_segments, 999.99, 3000)) == (-1, -1)
    assert (completion.completion_index(df_tubing_segments, 2000, 4000)) == (1, 2)
    assert (completion.completion_index(df_tubing_segments, 2000, 4001)) == (-1, -1)
    assert (completion.completion_index(df_tubing_segments, 2000, 3000.001)) == (1, 2)


def test_connect_cells_segment_cells():
    """Test connect_cells_segment connects cells to segment using method 'cells'."""
    df_segment = pd.DataFrame(
        [
            [1.0],
            [5.0],
            [8.0],
        ],
        columns=[Headers.TUBING_MEASURED_DEPTH],
    )
    df_tubing_segments = pd.DataFrame(
        [
            [0.5, 1.5],
            [4.5, 5.5],
            [7.5, 8.5],
        ],
        columns=[Headers.START_MEASURED_DEPTH, Headers.END_MEASURED_DEPTH],
    )
    df_compsegs = pd.DataFrame(
        [[0.0, 3.00], [3.0, 10.0], [10.0, 20.0]],
        columns=[Headers.START_MEASURED_DEPTH, Headers.END_MEASURED_DEPTH],
    )
    df_merge = pd.DataFrame(
        [
            [0.0, 3.0, 1.5, 1.0],
            [3.0, 10.0, 6.5, 5.0],
            [10.0, 20.0, 15.0, 8.0],
        ],
        columns=[
            Headers.START_MEASURED_DEPTH,
            Headers.END_MEASURED_DEPTH,
            Headers.MEASURED_DEPTH,
            Headers.TUBING_MEASURED_DEPTH,
        ],
    )

    df_test = completion.connect_cells_to_segments(df_segment, df_compsegs, df_tubing_segments, method="cells")
    pd.testing.assert_frame_equal(df_test, df_merge)


def test_connect_cells_segment_cells_2():
    """Test connect_cells_segment connects cells to segment using method 'cells'."""
    df_segment = pd.DataFrame(
        [
            [1.0],
            [15.0],
            [18.0],
        ],
        columns=[Headers.TUBING_MEASURED_DEPTH],
    )
    df_tubing_segments = pd.DataFrame(
        [
            [0.5, 1.5],
            [14.5, 15.5],
            [17.5, 18.5],
        ],
        columns=[Headers.START_MEASURED_DEPTH, Headers.END_MEASURED_DEPTH],
    )
    df_compsegs = pd.DataFrame(
        [
            [0.0, 3.00],
            [3.0, 10.0],
            [10.0, 20.0],
        ],
        columns=[Headers.START_MEASURED_DEPTH, Headers.END_MEASURED_DEPTH],
    )

    df_merge = pd.DataFrame(
        [
            [0.0, 3.0, 1.5, 1.0],
            [3.0, 10.0, 6.5, 1.0],
            [10.0, 20.0, 15.0, 15.0],
        ],
        columns=[
            Headers.START_MEASURED_DEPTH,
            Headers.END_MEASURED_DEPTH,
            Headers.MEASURED_DEPTH,
            Headers.TUBING_MEASURED_DEPTH,
        ],
    )

    df_test = completion.connect_cells_to_segments(df_segment, df_compsegs, df_tubing_segments, method="cells")
    pd.testing.assert_frame_equal(df_test, df_merge)


def test_connect_cells_segment_user():
    """Test connect_cells_segment connects cells to segment using method 'user'."""
    df_segment = pd.DataFrame(
        [
            [2.5],
            [5.0],
            [10.0],
        ],
        columns=[Headers.TUBING_MEASURED_DEPTH],
    )
    df_tubing_segments = pd.DataFrame(
        [
            [0.0, 5.0],
            [2.6, 7.5],
            [7.5, 20.0],
        ],
        columns=[Headers.START_MEASURED_DEPTH, Headers.END_MEASURED_DEPTH],
    )
    df_compsegs = pd.DataFrame(
        [
            [0.0, 3.00],
            [3.0, 10.0],
            [10.0, 20.0],
        ],
        columns=[Headers.START_MEASURED_DEPTH, Headers.END_MEASURED_DEPTH],
    )
    df_merge = pd.DataFrame(
        [
            [0.0, 3.0, 1.5, 2.5],
            [3.0, 10.0, 6.5, 5.0],
            [10.0, 20.0, 15.0, 10.0],
        ],
        columns=[
            Headers.START_MEASURED_DEPTH,
            Headers.END_MEASURED_DEPTH,
            Headers.MEASURED_DEPTH,
            Headers.TUBING_MEASURED_DEPTH,
        ],
    )

    df_test = completion.connect_cells_to_segments(df_segment, df_compsegs, df_tubing_segments, method=Method.USER)
    pd.testing.assert_frame_equal(df_test, df_merge)


def test_insert_missing_segments_no_gap():
    """Test insert_missing_segments does not insert dummy segments when there are no inactive cells."""
    df_tubing_segments = pd.DataFrame(
        [
            [1000, 2000],
            [2000, 3000],
            [3000, 4000],
        ],
        columns=[Headers.START_MEASURED_DEPTH, Headers.END_MEASURED_DEPTH],
    )
    df_true = pd.DataFrame(
        [
            [1000, 2000, Headers.ORIGINAL_SEGMENT],
            [2000, 3000, Headers.ORIGINAL_SEGMENT],
            [3000, 4000, Headers.ORIGINAL_SEGMENT],
        ],
        columns=[Headers.START_MEASURED_DEPTH, Headers.END_MEASURED_DEPTH, Headers.SEGMENT_DESC],
    )

    df_test = completion.insert_missing_segments(df_tubing_segments, "A1")
    pd.testing.assert_frame_equal(df_test, df_true)


def test_insert_missing_segments_one_gap():
    """Test insert_missing_segments inserts one dummy segment due to inactive cells."""
    df_tubing_segments = pd.DataFrame(
        [
            [1000, 2000],
            [2500, 3000],
            [3000, 4000],
        ],
        columns=[Headers.START_MEASURED_DEPTH, Headers.END_MEASURED_DEPTH],
    )
    df_true = pd.DataFrame(
        [
            [1000, 2000, Headers.ORIGINAL_SEGMENT],
            [2000, 2500, Headers.ADDITIONAL_SEGMENT],
            [2500, 3000, Headers.ORIGINAL_SEGMENT],
            [3000, 4000, Headers.ORIGINAL_SEGMENT],
        ],
        columns=[Headers.START_MEASURED_DEPTH, Headers.END_MEASURED_DEPTH, Headers.SEGMENT_DESC],
    )

    df_test = completion.insert_missing_segments(df_tubing_segments, "A1")
    pd.testing.assert_frame_equal(df_test, df_true)


def test_insert_missing_segments_two_gaps():
    """Test insert_missing_segments inserts two dummy segments due to inactive cells."""
    df_tubing_segments = pd.DataFrame(
        [
            [1000, 2000],
            [2500, 3000],
            [3005, 4000],
        ],
        columns=[Headers.START_MEASURED_DEPTH, Headers.END_MEASURED_DEPTH],
    )
    df_true = pd.DataFrame(
        [
            [1000, 2000, Headers.ORIGINAL_SEGMENT],
            [2000, 2500, Headers.ADDITIONAL_SEGMENT],
            [2500, 3000, Headers.ORIGINAL_SEGMENT],
            [3000, 3005, Headers.ADDITIONAL_SEGMENT],
            [3005, 4000, Headers.ORIGINAL_SEGMENT],
        ],
        columns=[Headers.START_MEASURED_DEPTH, Headers.END_MEASURED_DEPTH, Headers.SEGMENT_DESC],
    )

    df_test = completion.insert_missing_segments(df_tubing_segments, "A1")
    pd.testing.assert_frame_equal(df_test, df_true)


def test_insert_missing_segments_raise_error():
    """Test that an error is raised when there is no data in df_tubing_segments."""
    df_tubing_segments = pd.DataFrame([], columns=[Headers.START_MEASURED_DEPTH, Headers.END_MEASURED_DEPTH])

    with pytest.raises(CompletorError):
        completion.insert_missing_segments(df_tubing_segments, "A1")


def test_well_trajectory():
    """Test well_trajectory creates the correct relation (sorted by measured depth) between well segments'
    (welsegs) header and content.
    """
    df_welsegs_header = pd.DataFrame(
        [
            [2.0, 1.0],
        ],
        columns=[Headers.MEASURED_DEPTH, Headers.TRUE_VERTICAL_DEPTH],
    )
    df_welsegs_content = pd.DataFrame(
        [
            [5.0, 1.0],
            [4.0, 3.0],
        ],
        columns=[Headers.TUBING_MEASURED_DEPTH, Headers.TRUE_VERTICAL_DEPTH],
    )
    df_true = pd.DataFrame(
        [
            [2.0, 1.0],
            [4.0, 3.0],
            [5.0, 1.0],
        ],
        columns=[Headers.MEASURED_DEPTH, Headers.TRUE_VERTICAL_DEPTH],
    )

    df_test = completion.well_trajectory(df_welsegs_header, df_welsegs_content)
    pd.testing.assert_frame_equal(df_test, df_true)


def test_define_annulus_zone_keep_gravel_pack_1():
    """Test define_annulus_zone gives open annulus segment when interrupted by packer segments and gravel packs.

    Also check packer are removed, while gravel pack segments are kept.
    """
    df_completion = pd.DataFrame(
        [
            [1.0, 2.0, Content.OPEN_ANNULUS],
            [2.0, 3.0, "GP"],
            [3.0, 4.0, Content.OPEN_ANNULUS],
            [4.0, 5.0, "GP"],
            [5.0, 5.0, Content.PACKER],
            [5.0, 6.0, Content.OPEN_ANNULUS],
        ],
        columns=[Headers.START_MEASURED_DEPTH, Headers.END_MEASURED_DEPTH, Headers.ANNULUS],
    )
    df_completion_before = df_completion.copy(deep=True)
    df_true = pd.DataFrame(
        [
            [1.0, 2.0, Content.OPEN_ANNULUS, 1],
            [2.0, 3.0, "GP", 0],
            [3.0, 4.0, Content.OPEN_ANNULUS, 2],
            [4.0, 5.0, "GP", 0],
            [5.0, 6.0, Content.OPEN_ANNULUS, 3],
        ],
        columns=[Headers.START_MEASURED_DEPTH, Headers.END_MEASURED_DEPTH, Headers.ANNULUS, Headers.ANNULUS_ZONE],
    )

    df_test = completion.define_annulus_zone(df_completion)
    pd.testing.assert_frame_equal(df_completion_before, df_completion)
    pd.testing.assert_frame_equal(df_test, df_true)


def test_define_annulus_zone_keep_gravel_pack_2():
    """Test define_annulus_zone gives open annulus segment when interrupted by packer segments and gravel packs.

    Also check packer are removed, while gravel pack segments are kept.
    """
    df_completion = pd.DataFrame(
        [
            [1.0, 2.0, Content.OPEN_ANNULUS],
            [2.0, 3.0, "GP"],
            [3.0, 4.0, Content.OPEN_ANNULUS],
            [4.0, 4.0, Content.PACKER],
            [4.0, 5.0, Content.OPEN_ANNULUS],
            [5.0, 5.0, Content.PACKER],
            [5.0, 6.0, Content.OPEN_ANNULUS],
        ],
        columns=[Headers.START_MEASURED_DEPTH, Headers.END_MEASURED_DEPTH, Headers.ANNULUS],
    )
    df_completion_before = df_completion.copy(deep=True)
    df_true = pd.DataFrame(
        [
            [1.0, 2.0, Content.OPEN_ANNULUS, 1],
            [2.0, 3.0, "GP", 0],
            [3.0, 4.0, Content.OPEN_ANNULUS, 2],
            [4.0, 5.0, Content.OPEN_ANNULUS, 3],
            [5.0, 6.0, Content.OPEN_ANNULUS, 4],
        ],
        columns=[Headers.START_MEASURED_DEPTH, Headers.END_MEASURED_DEPTH, Headers.ANNULUS, Headers.ANNULUS_ZONE],
    )

    df_test = completion.define_annulus_zone(df_completion)
    pd.testing.assert_frame_equal(df_completion_before, df_completion)
    pd.testing.assert_frame_equal(df_test, df_true)


def test_define_annulus_zone_packer_segments():
    """Test define_annulus_zone gives three open annulus segment when interrupted by packer segments.

    Also check packer are removed.
    """
    df_completion = pd.DataFrame(
        [
            [1.0, 2.0, Content.OPEN_ANNULUS],
            [2.0, 3.0, Content.OPEN_ANNULUS],
            [3.0, 4.0, Content.OPEN_ANNULUS],
            [4.0, 4.0, Content.PACKER],
            [4.0, 5.0, Content.OPEN_ANNULUS],
            [5.0, 5.0, Content.PACKER],
            [5.0, 6.0, Content.OPEN_ANNULUS],
        ],
        columns=[Headers.START_MEASURED_DEPTH, Headers.END_MEASURED_DEPTH, Headers.ANNULUS],
    )
    df_completion_before = df_completion.copy(deep=True)
    df_true = pd.DataFrame(
        [
            [1.0, 2.0, Content.OPEN_ANNULUS, 1],
            [2.0, 3.0, Content.OPEN_ANNULUS, 1],
            [3.0, 4.0, Content.OPEN_ANNULUS, 1],
            [4.0, 5.0, Content.OPEN_ANNULUS, 2],
            [5.0, 6.0, Content.OPEN_ANNULUS, 3],
        ],
        columns=[Headers.START_MEASURED_DEPTH, Headers.END_MEASURED_DEPTH, Headers.ANNULUS, Headers.ANNULUS_ZONE],
    )

    df_test = completion.define_annulus_zone(df_completion)
    pd.testing.assert_frame_equal(df_completion_before, df_completion)
    pd.testing.assert_frame_equal(df_test, df_true)


def test_define_annulus_zone_continuous_annulus_1():
    """Test define_annulus_zone gives one continuous open annulus segment when all segment are open annulus."""
    df_completion = pd.DataFrame(
        [
            [1.0, 2.0, Content.OPEN_ANNULUS],
            [2.0, 3.0, Content.OPEN_ANNULUS],
            [3.0, 4.0, Content.OPEN_ANNULUS],
            [4.0, 5.0, Content.OPEN_ANNULUS],
            [5.0, 6.0, Content.OPEN_ANNULUS],
        ],
        columns=[Headers.START_MEASURED_DEPTH, Headers.END_MEASURED_DEPTH, Headers.ANNULUS],
    )
    df_completion_before = df_completion.copy(deep=True)
    df_true = pd.DataFrame(
        [
            [1.0, 2.0, Content.OPEN_ANNULUS, 1],
            [2.0, 3.0, Content.OPEN_ANNULUS, 1],
            [3.0, 4.0, Content.OPEN_ANNULUS, 1],
            [4.0, 5.0, Content.OPEN_ANNULUS, 1],
            [5.0, 6.0, Content.OPEN_ANNULUS, 1],
        ],
        columns=[Headers.START_MEASURED_DEPTH, Headers.END_MEASURED_DEPTH, Headers.ANNULUS, Headers.ANNULUS_ZONE],
    )

    df_test = completion.define_annulus_zone(df_completion)
    pd.testing.assert_frame_equal(df_completion_before, df_completion)
    pd.testing.assert_frame_equal(df_test, df_true)


def test_define_annulus_zone_continuous_annulus_2():
    """Test define_annulus_zone gives one continuous open annulus segment
    when they are not interrupted by packers or gravel packs.
    """
    df_completion = pd.DataFrame(
        [
            [1.0, 2.0, "GP"],
            [2.0, 3.0, "GP"],
            [3.0, 4.0, Content.OPEN_ANNULUS],
            [4.0, 5.0, Content.OPEN_ANNULUS],
            [5.0, 6.0, "GP"],
        ],
        columns=[Headers.START_MEASURED_DEPTH, Headers.END_MEASURED_DEPTH, Headers.ANNULUS],
    )
    df_completion_before = df_completion.copy(deep=True)
    df_true = pd.DataFrame(
        [
            [1.0, 2.0, "GP", 0],
            [2.0, 3.0, "GP", 0],
            [3.0, 4.0, Content.OPEN_ANNULUS, 1],
            [4.0, 5.0, Content.OPEN_ANNULUS, 1],
            [5.0, 6.0, "GP", 0],
        ],
        columns=[Headers.START_MEASURED_DEPTH, Headers.END_MEASURED_DEPTH, Headers.ANNULUS, Headers.ANNULUS_ZONE],
    )

    df_test = completion.define_annulus_zone(df_completion)
    pd.testing.assert_frame_equal(df_completion_before, df_completion)
    pd.testing.assert_frame_equal(df_test, df_true)


def test_define_annulus_zone_no_open_annulus():
    """Test define_annulus_zone gives no open annulus segments when all segments are gravel packs."""
    df_completion = pd.DataFrame(
        [
            [1.0, 2.0, "GP"],
            [2.0, 3.0, "GP"],
            [3.0, 4.0, "GP"],
            [4.0, 5.0, "GP"],
            [5.0, 6.0, "GP"],
        ],
        columns=[Headers.START_MEASURED_DEPTH, Headers.END_MEASURED_DEPTH, Headers.ANNULUS],
    )
    df_completion_before = df_completion.copy(deep=True)
    df_true = pd.DataFrame(
        [
            [1.0, 2.0, "GP", 0],
            [2.0, 3.0, "GP", 0],
            [3.0, 4.0, "GP", 0],
            [4.0, 5.0, "GP", 0],
            [5.0, 6.0, "GP", 0],
        ],
        columns=[Headers.START_MEASURED_DEPTH, Headers.END_MEASURED_DEPTH, Headers.ANNULUS, Headers.ANNULUS_ZONE],
    )

    df_test = completion.define_annulus_zone(df_completion)
    pd.testing.assert_frame_equal(df_completion_before, df_completion)
    pd.testing.assert_frame_equal(df_test, df_true)


def test_create_tubing_segments_cells():
    """Test create_tubing_segment with the cells option."""
    df_completion = pd.DataFrame(
        [
            [1.0, 2.0],
            [2.0, 3.0],
            [3.0, 4.0],
            [4.0, 5.0],
            [5.0, 6.0],
        ],
        columns=[Headers.START_MEASURED_DEPTH, Headers.END_MEASURED_DEPTH],
    )
    df_reservoir = df_completion.copy()
    df_mdtvd = pd.DataFrame(
        [
            [0, 0],
            [10, 10],
        ],
        columns=[Headers.MEASURED_DEPTH, Headers.TRUE_VERTICAL_DEPTH],
    )
    df_true = pd.DataFrame(
        [
            [1.0, 2.0, 1.5, 1.5],
            [2.0, 3.0, 2.5, 2.5],
            [3.0, 4.0, 3.5, 3.5],
            [4.0, 5.0, 4.5, 4.5],
            [5.0, 6.0, 5.5, 5.5],
        ],
        columns=[
            Headers.START_MEASURED_DEPTH,
            Headers.END_MEASURED_DEPTH,
            Headers.TUBING_MEASURED_DEPTH,
            Headers.TRUE_VERTICAL_DEPTH,
        ],
    )

    df_test = completion.create_tubing_segments(df_reservoir, df_completion, df_mdtvd, method="CELLS")
    pd.testing.assert_frame_equal(df_test, df_true)


def test_create_tubing_segments_cells_with_input_lumping():
    """Test create_tubing_segment with the cells option with lumping."""
    df_completion = pd.DataFrame(
        [
            [1.0, 2.0],
            [2.0, 3.0],
            [3.0, 4.0],
            [4.0, 5.0],
            [5.0, 6.0],
        ],
        columns=[Headers.START_MEASURED_DEPTH, Headers.END_MEASURED_DEPTH],
    )
    df_reservoir = pd.DataFrame(
        [
            [1.0, 2.0, 1],
            [2.0, 3.0, 1],
            [3.0, 4.0, 2],
            [4.0, 5.0, 2],
            [5.0, 6.0, 2],
        ],
        columns=[Headers.START_MEASURED_DEPTH, Headers.END_MEASURED_DEPTH, Headers.SEGMENT],
    )
    df_mdtvd = pd.DataFrame(
        [
            [0, 0],
            [10, 10],
        ],
        columns=[Headers.MEASURED_DEPTH, Headers.TRUE_VERTICAL_DEPTH],
    )
    df_true = pd.DataFrame(
        [
            [1.0, 3.0, 2.0, 2.0],
            [3.0, 6.0, 4.5, 4.5],
        ],
        columns=[
            Headers.START_MEASURED_DEPTH,
            Headers.END_MEASURED_DEPTH,
            Headers.TUBING_MEASURED_DEPTH,
            Headers.TRUE_VERTICAL_DEPTH,
        ],
    )

    df_test = completion.create_tubing_segments(df_reservoir, df_completion, df_mdtvd, method="CELLS")
    pd.testing.assert_frame_equal(df_test, df_true)


def test_minimum_segment_length_gt_zero():
    """Test create_tubing_segment, cells option, user defined minimum segment length."""
    minimum_segment_length = 12.0
    df_completion = pd.DataFrame(
        [
            [0.0, 12.0],
            [12.0, 13.0],
            [13.0, 20.0],
            [20.0, 29.0],
            [29.0, 30.0],
        ],
        columns=[Headers.START_MEASURED_DEPTH, Headers.END_MEASURED_DEPTH],
    )
    df_reservoir = df_completion.copy()
    df_mdtvd = pd.DataFrame(
        [
            [0, 0],
            [30, 30],
        ],
        columns=[Headers.MEASURED_DEPTH, Headers.TRUE_VERTICAL_DEPTH],
    )
    df_true = pd.DataFrame(
        [
            [0.0, 12.0, 6.0, 6.0],
            [12.0, 29.0, 20.5, 20.5],
            [29.0, 30.0, 29.5, 29.5],
        ],
        columns=[
            Headers.START_MEASURED_DEPTH,
            Headers.END_MEASURED_DEPTH,
            Headers.TUBING_MEASURED_DEPTH,
            Headers.TRUE_VERTICAL_DEPTH,
        ],
    )

    df_test = completion.create_tubing_segments(
        df_reservoir,
        df_completion,
        df_mdtvd,
        method="CELLS",
        minimum_segment_length=minimum_segment_length,
    )
    pd.testing.assert_frame_equal(df_test, df_true)


def test_minimum_segment_length_eq_zero():
    """Test create_tubing_segment, cells option, user defined minimum segment length."""
    minimum_segment_length = 0.0
    df_completion = pd.DataFrame(
        [
            [0.0, 12.0],
            [12.0, 13.0],
            [13.0, 20.0],
            [20.0, 29.0],
            [29.0, 30.0],
        ],
        columns=[Headers.START_MEASURED_DEPTH, Headers.END_MEASURED_DEPTH],
    )
    df_reservoir = df_completion.copy()
    df_mdtvd = pd.DataFrame(
        [
            [0, 0],
            [30, 30],
        ],
        columns=[Headers.MEASURED_DEPTH, Headers.TRUE_VERTICAL_DEPTH],
    )
    df_true = pd.DataFrame(
        [
            [0.0, 12.0, 6.0, 6.0],
            [12.0, 13.0, 12.5, 12.5],
            [13.0, 20.0, 16.5, 16.5],
            [20.0, 29.0, 24.5, 24.5],
            [29.0, 30.0, 29.5, 29.5],
        ],
        columns=[
            Headers.START_MEASURED_DEPTH,
            Headers.END_MEASURED_DEPTH,
            Headers.TUBING_MEASURED_DEPTH,
            Headers.TRUE_VERTICAL_DEPTH,
        ],
    )

    df_test = completion.create_tubing_segments(
        df_reservoir, df_completion, df_mdtvd, method="CELLS", minimum_segment_length=minimum_segment_length
    )
    pd.testing.assert_frame_equal(df_test, df_true)


def test_minimum_segment_length_default():
    """Test create_tubing_segment, cells option, user defined minimum segment length."""
    df_completion = pd.DataFrame(
        [
            [0.0, 12.0],
            [12.0, 13.0],
            [13.0, 20.0],
            [20.0, 29.0],
            [29.0, 30.0],
        ],
        columns=[Headers.START_MEASURED_DEPTH, Headers.END_MEASURED_DEPTH],
    )
    df_reservoir = df_completion.copy()
    df_mdtvd = pd.DataFrame(
        [
            [0, 0],
            [30, 30],
        ],
        columns=[Headers.MEASURED_DEPTH, Headers.TRUE_VERTICAL_DEPTH],
    )
    df_true = pd.DataFrame(
        [
            [0.0, 12.0, 6.0, 6.0],
            [12.0, 13.0, 12.5, 12.5],
            [13.0, 20.0, 16.5, 16.5],
            [20.0, 29.0, 24.5, 24.5],
            [29.0, 30.0, 29.5, 29.5],
        ],
        columns=[
            Headers.START_MEASURED_DEPTH,
            Headers.END_MEASURED_DEPTH,
            Headers.TUBING_MEASURED_DEPTH,
            Headers.TRUE_VERTICAL_DEPTH,
        ],
    )
    df_test = completion.create_tubing_segments(
        df_reservoir,
        df_completion,
        df_mdtvd,
        method="CELLS",
    )
    pd.testing.assert_frame_equal(df_test, df_true)


def test_create_tubing_segments_user():
    """Test create_tubing_segment with the user option."""
    df_completion = pd.DataFrame(
        [
            [1.0, 2.0],
            [5.0, 6.0],
            [6.5, 7.0],
            [8.1, 8.7],
            [9.0, 9.5],
        ],
        columns=[Headers.START_MEASURED_DEPTH, Headers.END_MEASURED_DEPTH],
    )
    df_reservoir = df_completion.copy()
    df_mdtvd = pd.DataFrame(
        [
            [0, 0],
            [10, 10],
        ],
        columns=[Headers.MEASURED_DEPTH, Headers.TRUE_VERTICAL_DEPTH],
    )
    df_true = pd.DataFrame(
        [
            [1.0, 2.0, 1.5, 1.5],
            [5.0, 6.0, 5.5, 5.5],
            [6.5, 7.0, 6.75, 6.75],
            [8.1, 8.7, 8.399999999999999, 8.399999999999999],
            [9.0, 9.5, 9.25, 9.25],
        ],
        columns=[
            Headers.START_MEASURED_DEPTH,
            Headers.END_MEASURED_DEPTH,
            Headers.TUBING_MEASURED_DEPTH,
            Headers.TRUE_VERTICAL_DEPTH,
        ],
    )

    df_test = completion.create_tubing_segments(df_reservoir, df_completion, df_mdtvd, "USER")
    pd.testing.assert_frame_equal(df_test, df_true)


def test_create_tubing_segments_fix_15():
    """Test create_tubing_segment with fixed segment length of 1.5."""
    df_completion = pd.DataFrame(
        [
            [1.0, 2.0],
            [2.0, 3.0],
            [3.0, 4.0],
            [4.0, 5.0],
            [5.0, 6.0],
        ],
        columns=[Headers.START_MEASURED_DEPTH, Headers.END_MEASURED_DEPTH],
    )
    df_reservoir = df_completion.copy()
    df_mdtvd = pd.DataFrame(
        [
            [0, 0],
            [10, 10],
        ],
        columns=[Headers.MEASURED_DEPTH, Headers.TRUE_VERTICAL_DEPTH],
    )
    df_true = pd.DataFrame(
        [
            [1.0, 2.5, 1.75, 1.75],
            [2.5, 4.0, 3.25, 3.25],
            [4.0, 5.5, 4.75, 4.75],
            [5.5, 6.0, 5.75, 5.75],
        ],
        columns=[
            Headers.START_MEASURED_DEPTH,
            Headers.END_MEASURED_DEPTH,
            Headers.TUBING_MEASURED_DEPTH,
            Headers.TRUE_VERTICAL_DEPTH,
        ],
    )

    df_test = completion.create_tubing_segments(df_reservoir, df_completion, df_mdtvd, "FIX", 1.5)
    pd.testing.assert_frame_equal(df_test, df_true)


def test_create_tubing_segments_fix_1():
    """Test create_tubing_segment with fixed segment length of 1.0."""
    df_completion = pd.DataFrame(
        [
            [1.0, 2.0],
            [2.0, 3.0],
            [3.0, 4.0],
            [4.0, 5.0],
            [5.0, 6.0],
        ],
        columns=[Headers.START_MEASURED_DEPTH, Headers.END_MEASURED_DEPTH],
    )
    df_reservoir = df_completion.copy()
    df_mdtvd = pd.DataFrame(
        [
            [0, 0],
            [10, 10],
        ],
        columns=[Headers.MEASURED_DEPTH, Headers.TRUE_VERTICAL_DEPTH],
    )
    df_true = pd.DataFrame(
        [
            [1.0, 2.0, 1.5, 1.5],
            [2.0, 3.0, 2.5, 2.5],
            [3.0, 4.0, 3.5, 3.5],
            [4.0, 5.0, 4.5, 4.5],
            [5.0, 6.0, 5.5, 5.5],
        ],
        columns=[
            Headers.START_MEASURED_DEPTH,
            Headers.END_MEASURED_DEPTH,
            Headers.TUBING_MEASURED_DEPTH,
            Headers.TRUE_VERTICAL_DEPTH,
        ],
    )

    df_test = completion.create_tubing_segments(df_reservoir, df_completion, df_mdtvd, "FIX", 1.0)
    pd.testing.assert_frame_equal(df_test, df_true)


def test_create_tubing_segment_welsegs():
    """Test creating_tubing_segments with the welsegs option."""
    df_completion = pd.DataFrame(
        [
            [1.0, 2.0],
            [5.0, 6.0],
        ],
        columns=[Headers.START_MEASURED_DEPTH, Headers.END_MEASURED_DEPTH],
    )
    df_reservoir = df_completion.copy()
    df_mdtvd = pd.DataFrame(
        [
            [0.0, 0.0],
            [3.0, 3.0],
            [4.0, 4.0],
            [5.0, 5.0],
            [6.0, 6.0],
        ],
        columns=[Headers.MEASURED_DEPTH, Headers.TRUE_VERTICAL_DEPTH],
    )
    df_true = pd.DataFrame(
        [
            [0.0, 1.0, 0.50, 0.50],
            [1.0, 1.5, 1.25, 1.25],
            [1.5, 2.0, 1.75, 1.75],
            [2.0, 4.5, 3.25, 3.25],
            [4.5, 5.0, 4.75, 4.75],
            [5.0, 6.0, 5.50, 5.50],
        ],
        columns=[
            Headers.START_MEASURED_DEPTH,
            Headers.END_MEASURED_DEPTH,
            Headers.TUBING_MEASURED_DEPTH,
            Headers.TRUE_VERTICAL_DEPTH,
        ],
    )

    df_test = completion.create_tubing_segments(df_reservoir, df_completion, df_mdtvd, Method.WELSEGS)
    pd.testing.assert_frame_equal(df_test, df_true)


def test_complete_the_well():
    """Test the complete_the_well function."""
    df_completion = pd.DataFrame(
        [
            [0, 20, 1, 1.2, 2.1, 1.1, Content.AUTONOMOUS_INFLOW_CONTROL_DEVICE, 1, 1],
            [20, 30, 2, 1, 5, 2.0, Content.INFLOW_CONTROL_DEVICE, 2, 0],
            [30, 40, 3, 2, 3, 3.0, Content.VALVE, 3, 2],
            [40, 50, 3.5, 3, 4, 4.0, Content.DENSITY_ACTIVATED_RECOVERY, 4, 3],
        ],
        columns=[
            Headers.START_MEASURED_DEPTH,
            Headers.END_MEASURED_DEPTH,
            Headers.VALVES_PER_JOINT,
            Headers.INNER_DIAMETER,
            Headers.OUTER_DIAMETER,
            Headers.ROUGHNESS,
            Headers.DEVICE_TYPE,
            Headers.DEVICE_NUMBER,
            Headers.ANNULUS_ZONE,
        ],
    )

    df_tubing = pd.DataFrame(
        [
            [0, 26, 13, 19.5, "OriginalSegment"],
            [26, 35, 30.5, 32.75, "AdditionalSegment"],
            [35, 50, 42.5, 46.25, "OriginalSegment"],
        ],
        columns=[
            Headers.START_MEASURED_DEPTH,
            Headers.END_MEASURED_DEPTH,
            Headers.TUBING_MEASURED_DEPTH,
            Headers.TRUE_VERTICAL_DEPTH,
            Headers.SEGMENT_DESC,
        ],
    )
    df_true = pd.DataFrame(
        [
            [
                13,
                19.5,
                26,
                "OriginalSegment",
                3.2,
                1,
                Content.AUTONOMOUS_INFLOW_CONTROL_DEVICE,
                1.2,
                1.723368794,
                1.1,
                1,
                -0.3125,
            ],
            [42.5, 46.25, 15, "OriginalSegment", 5, 4, Content.DENSITY_ACTIVATED_RECOVERY, 3, 2.645751311, 4, 3, -0.2],
        ],
        columns=[
            Headers.TUBING_MEASURED_DEPTH,
            Headers.TRUE_VERTICAL_DEPTH,
            Headers.LENGTH,
            Headers.SEGMENT_DESC,
            Headers.NUMBER_OF_DEVICES,
            Headers.DEVICE_NUMBER,
            Headers.DEVICE_TYPE,
            Headers.INNER_DIAMETER,
            Headers.OUTER_DIAMETER,
            Headers.ROUGHNESS,
            Headers.ANNULUS_ZONE,
            Headers.SCALE_FACTOR,
        ],
    )

    joint_length = 10.0
    df_test = completion.complete_the_well(df_tubing, df_completion, joint_length)
    pd.testing.assert_frame_equal(df_test, df_true)


def test_lumping_segment_1():
    """Test lumping_segment lumps the additional segment only with original segment containing an annulus zone."""
    df_well = pd.DataFrame(
        [
            [1.0, 0, Headers.ORIGINAL_SEGMENT],
            [2.0, 0, Headers.ORIGINAL_SEGMENT],
            [3.0, 1, Headers.ADDITIONAL_SEGMENT],
            [4.0, 1, Headers.ORIGINAL_SEGMENT],
        ],
        columns=[Headers.NUMBER_OF_DEVICES, Headers.ANNULUS_ZONE, Headers.SEGMENT_DESC],
    )
    df_true = pd.DataFrame(
        [
            [1.0, 0, Headers.ORIGINAL_SEGMENT],
            [2.0, 0, Headers.ORIGINAL_SEGMENT],
            [7.0, 1, Headers.ORIGINAL_SEGMENT],
        ],
        columns=[Headers.NUMBER_OF_DEVICES, Headers.ANNULUS_ZONE, Headers.SEGMENT_DESC],
    )

    df_test = completion.lumping_segments(df_well)
    pd.testing.assert_frame_equal(df_test, df_true)


def test_lumping_segment_2():
    """Test lumping_segment lumps the additional segment only with original segment containing an annulus zone."""
    df_well = pd.DataFrame(
        [
            [1.0, 0, Headers.ORIGINAL_SEGMENT],
            [2.0, 1, Headers.ORIGINAL_SEGMENT],
            [3.0, 1, Headers.ADDITIONAL_SEGMENT],
            [4.0, 1, Headers.ORIGINAL_SEGMENT],
        ],
        columns=[Headers.NUMBER_OF_DEVICES, Headers.ANNULUS_ZONE, Headers.SEGMENT_DESC],
    )
    df_true = pd.DataFrame(
        [
            [1.0, 0, Headers.ORIGINAL_SEGMENT],
            [5.0, 1, Headers.ORIGINAL_SEGMENT],
            [4.0, 1, Headers.ORIGINAL_SEGMENT],
        ],
        columns=[Headers.NUMBER_OF_DEVICES, Headers.ANNULUS_ZONE, Headers.SEGMENT_DESC],
    )

    df_test = completion.lumping_segments(df_well)
    pd.testing.assert_frame_equal(df_test, df_true)


def test_skin():
    """Test handle_compdat with a mix of values in COMPDAT, SKIN column."""
    compdat = [
        #                                                       SKIN
        ["A1", "3", "6", "1", "1", Headers.OPEN, "1*", "1", "2", "2", "0.0", "1*", "X", "1"],
        ["A1", "2", "6", "1", "1", Headers.OPEN, "1*", "8", "2", "1", "1*", "1*", "X", "1"],
        ["A1", "2", "6", "2", "2", Headers.OPEN, "1*", "2", "2", "4", "5.5", "1*", "X", "1"],
        ["A1", "2", "6", "3", "3", Headers.OPEN, "1*", "1", "2", "2", "1*", "1*", "X", "1"],
        ["A1", "1", "6", "3", "3", Headers.OPEN, "1*", "9", "2", "1", "2", "1*", "X", "1"],
    ]

    df_true = pd.DataFrame(
        [
            #                                               SKIN
            ["A1", 3, 6, 1, 1, Headers.OPEN, "1*", 1.0, 2.0, 2.0, 0.0, "1*", "X", 1.0],
            ["A1", 2, 6, 1, 1, Headers.OPEN, "1*", 8.0, 2.0, 1.0, 0.0, "1*", "X", 1.0],
            ["A1", 2, 6, 2, 2, Headers.OPEN, "1*", 2.0, 2.0, 4.0, 5.5, "1*", "X", 1.0],
            ["A1", 2, 6, 3, 3, Headers.OPEN, "1*", 1.0, 2.0, 2.0, 0.0, "1*", "X", 1.0],
            ["A1", 1, 6, 3, 3, Headers.OPEN, "1*", 9.0, 2.0, 1.0, 2.0, "1*", "X", 1.0],
        ],
        columns=[
            Headers.WELL,
            Headers.I,
            Headers.J,
            Headers.K,
            Headers.K2,
            Headers.STATUS,
            Headers.SATURATION_FUNCTION_REGION_NUMBERS,
            Headers.CONNECTION_FACTOR,
            Headers.WELL_BORE_DIAMETER,
            Headers.FORMATION_PERMEABILITY_THICKNESS,
            Headers.SKIN,
            Headers.D_FACTOR,
            Headers.COMPDAT_DIRECTION,
            Headers.RO,
        ],
    )
    active_wells = np.array(["A1"])
    schedule_data = completor.read_schedule.handle_compdat({}, active_wells, compdat)
    df_out = schedule_data["A1"][Keywords.COMPDAT]
    pd.testing.assert_frame_equal(df_out, df_true)


def test_set_welsegs_negative_length_segments(caplog):
    """Test that negative segments inside a branch give a warning."""
    active_wells = np.array(["A1"])
    completor.read_schedule.set_welsegs(
        {},
        active_wells,
        [
            ["A1", 2000.86739, 2186.68410, "1*", "ABS", "HF-", "NaN", "NaN"],
            [2, 2, 1, 1, 2202.75139, 2005.28911, 0.15200, 0.0000100],
            [3, 3, 1, 2, 2200.73413, 2007.00000, 0.15200, 0.0000100],
            [4, 4, 1, 3, 2219.76749, 2008.87380, 0.15200, 0.0000100],
        ],
    )
    assert len(caplog.text) > 0
    assert "WARNING" in caplog.text<|MERGE_RESOLUTION|>--- conflicted
+++ resolved
@@ -6,14 +6,8 @@
 import pandas as pd
 import pytest
 
-<<<<<<< HEAD
-from completor import completion  # type: ignore
+from completor import completion, read_schedule
 from completor.constants import Content, Headers, Keywords, Method
-=======
-import completor.read_schedule
-from completor import completion
-from completor.constants import Headers, Keywords, Method
->>>>>>> 9e5fae2b
 from completor.exceptions import CompletorError
 
 
@@ -999,7 +993,7 @@
         ],
     )
     active_wells = np.array(["A1"])
-    schedule_data = completor.read_schedule.handle_compdat({}, active_wells, compdat)
+    schedule_data = read_schedule.handle_compdat({}, active_wells, compdat)
     df_out = schedule_data["A1"][Keywords.COMPDAT]
     pd.testing.assert_frame_equal(df_out, df_true)
 
@@ -1007,7 +1001,7 @@
 def test_set_welsegs_negative_length_segments(caplog):
     """Test that negative segments inside a branch give a warning."""
     active_wells = np.array(["A1"])
-    completor.read_schedule.set_welsegs(
+    read_schedule.set_welsegs(
         {},
         active_wells,
         [
