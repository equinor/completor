"""Common Completor test functions."""

from __future__ import annotations

from pathlib import Path

import numpy as np
import pandas as pd

from completor import main, parse  # type: ignore
from completor.constants import Headers, Keywords
from completor.read_schedule import fix_compsegs, fix_welsegs  # type: ignore
from completor.utils import clean_file_lines  # type: ignore


def open_files_run_create(
    case: Path | str, schedule: Path | str, output: Path | str, show_figure: bool = False
) -> None:
    """
    Open files supplied as a path and convert the data to a string.

    Then run main.py's create function with the data.
    """

    if isinstance(case, Path):
        with open(case, encoding="utf-8") as file:
            case = file.read()

    if isinstance(schedule, Path):
        with open(schedule, encoding="utf-8") as file:
            schedule = file.read()

    if isinstance(output, Path):
        with open(output, encoding="utf-8") as file:
            output = file.read()

        main.create(case, schedule, output, show_figure)
    else:
        main.create(case, schedule, output)


def assert_results(true_file: str | Path, test_file: str | Path, check_exact=False, relative_tolerance=0.0001) -> None:
    """
    Assert the final Completor output.

    Arguments:
        true_file: True solution file
        test_file: Completor output file
        check_exact: Whether to compare number exactly
        relative_tolerance: Relative tolerance, only used when check_exact is False

    Note1: The df's are sorted so that the order of input is *not* important.
        Also, the index is set to well so that the original order is not used as index.
    Note2: We do the comparison numerically, so we dont care about 4th decimal place.
        Use global variables CHECK_EXACT and N_DIGITS for this purpose.
    Note3: WELSPECS is not included in the comparison since this keyword is left
        untouched by completor.
    """

    if isinstance(true_file, Path):
        with open(true_file, encoding="utf-8") as file:
            true_output = ReadSchedule(file.read())
    else:
        true_output = ReadSchedule(true_file)

    # test COMPDAT, COMPSEGS and WELSEGS
    with open(test_file, encoding="utf-8") as file:
        test_output = ReadSchedule(file.read())

    # COMPDAT
    pd.testing.assert_frame_equal(
        true_output.compdat, test_output.compdat, check_exact=check_exact, rtol=relative_tolerance
    )
    # WELSEGS header
    wsh_true = true_output.welsegs_header
    wsh_true.set_index(Headers.WELL, inplace=True)
    wsh_true.sort_values(Headers.WELL, inplace=True)
    wsh_test = test_output.welsegs_header
    wsh_test.set_index(Headers.WELL, inplace=True)
    wsh_test.sort_values(Headers.WELL, inplace=True)
    pd.testing.assert_frame_equal(wsh_true, wsh_test, check_exact=check_exact, rtol=relative_tolerance)
    # WELSEGS content
    wsc_true = true_output.welsegs_content
    wsc_true.set_index(Headers.WELL, inplace=True)
    wsc_true.sort_values([Headers.WELL, Headers.TUBINGMD], inplace=True)
    wsc_test = test_output.welsegs_content
    wsc_test.set_index(Headers.WELL, inplace=True)
    wsc_test.sort_values([Headers.WELL, Headers.TUBINGMD], inplace=True)
    pd.testing.assert_frame_equal(wsc_true, wsc_test, check_exact=check_exact, rtol=relative_tolerance)

    # COMPSEGS
    cs_true = true_output.compsegs.set_index(Headers.WELL)
    cs_true.sort_values([Headers.WELL, Headers.START_MD], inplace=True)
    cs_test = test_output.compsegs.set_index(Headers.WELL)
    cs_test.sort_values([Headers.WELL, Headers.START_MD], inplace=True)
    pd.testing.assert_frame_equal(cs_true, cs_test, check_exact=check_exact, rtol=relative_tolerance)


class ReadSchedule:
    """
    Class for reading and processing of schedule/well files.

    This class reads the schedule/well file.
    It reads the following keywords WELSPECS, COMPDAT, WELSEGS, COMPSEGS.
    The program also reads other keywords, but the unrelated keywords
    will just be printed in the output file.

    Attributes:
        content (List[str]): List of strings
        collections (List[completor.parser.ContentCollection]):
            Content collection of keywords in schedule file
        unused_keywords (np.ndarray[str]): Array of strings of unused keywords
            in the schedule file
        welspecs (pd.DataFrame): Table of WELSPECS keyword
        compdat (pd.DataFrame): Table of COMPDAT keyword
        compsegs (pd.DataFrame): Table of COMPSEGS keyword
        wsegvalv (pd.DataFrame): Table of WSEGVALV keyword

    See the following functions for a description of DataFrame formats:
        :ref:`welspecs <welspecs_format>`.
        :ref:`compdat <compdat_table>` (See: ref:`update_connection_factor <update_connection_factor>` for more details).
        :ref:`welsegs_header <df_well_segments_header>`.
        :ref:`welsegs_content <df_well_segments_content>`.
        compsegs `get_compsegs_table`.
    """

    def __init__(
        self,
        schedule_file: str,
        keywords: list[str] = ["WELSPECS", "COMPDAT", "WELSEGS", "COMPSEGS"],
        optional_keywords: list[str] = ["WSEGVALV"],
    ):
        """
        Initialize the class.

        Args:
            schedule_file: Schedule/well file which contains at least
                      ``COMPDAT``, ``COMPSEGS`` and ``WELSEGS``
            keywords: List of necessary keywords to find tables for.
            optional_keywords: List of optional keywords to find tables for.
        """
        # read the file
        self.content = clean_file_lines(schedule_file.splitlines(), "--")

        # get contents of the listed keywords
        # and the content of the not listed keywords
<<<<<<< HEAD
        self.collections, self.unused_keywords = parse.read_schedule_keywords(self.content, Keywords.main_keywords)
=======
        self.collections, self.unused_keywords = parse.read_schedule_keywords(self.content, keywords, optional_keywords)
>>>>>>> f7b031b6
        # initiate values
        self.welspecs = pd.DataFrame()
        self.compdat = pd.DataFrame()
        self.compsegs = pd.DataFrame()
        self.wsegvalv = pd.DataFrame()
        self._welsegs_header: pd.DataFrame | None = None
        self._welsegs_content: pd.DataFrame | None = None

        # extract tables
        """
        This procedures gets tables of the listed keywords.

        It also formats the data type of the columns, which will be used
        in the completor program.
        """
        # get dataframe table
        self.welspecs = parse.get_welspecs_table(self.collections)
        self.compdat = parse.get_compdat_table(self.collections)
        self.compsegs = parse.get_compsegs_table(self.collections)
        self.wsegvalv = parse.get_wsegvalv_table(self.collections)

        self.compsegs = self.compsegs.astype(
            {
                Headers.I: np.int64,
                Headers.J: np.int64,
                Headers.K: np.int64,
                Headers.BRANCH: np.int64,
                Headers.START_MD: np.float64,
                Headers.END_MEASURED_DEPTH: np.float64,
            }
        )
        self.compdat = self.compdat.astype(
            {
                Headers.I: np.int64,
                Headers.J: np.int64,
                Headers.K: np.int64,
                Headers.K2: np.int64,
                Headers.SKIN: np.float64,
            }
        )

        # If CF and KH are defaulted by users, type conversion fails and
        # we deliberately ignore it:
        self.compdat = self.compdat.astype({Headers.CF: np.float64, Headers.KH: np.float64}, errors="ignore")

    @property
    def welsegs_header(self) -> pd.DataFrame:
        """Table of the WELSEGS header, the first record of WELSEGS keyword."""
        if self._welsegs_header is None:
            welsegs_header, _ = self._compute_welsegs()
            self._welsegs_header = welsegs_header
        return self._welsegs_header

    @property
    def welsegs_content(self) -> pd.DataFrame:
        """Table of the WELSEGS content, the second record of WELSEGS keyword."""
        if self._welsegs_content is None:
            _, welsegs_content = self._compute_welsegs()
            self._welsegs_content = welsegs_content
        return self._welsegs_content

    def _compute_welsegs(self) -> tuple[pd.DataFrame, pd.DataFrame]:
        """Set correct types for information in WELSEGS header and content."""
        welsegs_header, welsegs_content = parse.get_welsegs_table(self.collections)
        self._welsegs_content = welsegs_content.astype(
            {
                Headers.TUBINGSEGMENT: np.int64,
                Headers.TUBINGSEGMENT2: np.int64,
                Headers.TUBINGBRANCH: np.int64,
                Headers.TUBINGOUTLET: np.int64,
                Headers.TUBINGMD: np.float64,
                Headers.TUBINGTVD: np.float64,
                Headers.TUBINGROUGHNESS: np.float64,
            }
        )

        self._welsegs_header = welsegs_header.astype({Headers.SEGMENTTVD: np.float64, Headers.SEGMENTMD: np.float64})
        return self._welsegs_header, self._welsegs_content  # type: ignore

    def get_welspecs(self, well_name: str) -> pd.DataFrame:
        """
        Return the WELSPECS table of the selected well.

        Args:
            well_name: Name of the well

        Returns:
            WELSPECS table for that well
        """
        df_temp = self.welspecs[self.welspecs[Headers.WELL] == well_name]
        # reset index after filtering
        df_temp.reset_index(drop=True, inplace=True)
        return df_temp

    def get_compdat(self, well_name: str) -> pd.DataFrame:
        """
        Return the COMPDAT table for that well.

        Args:
            well_name: Name of the well

        Returns:
            COMPDAT table for that well
        """
        df_temp = self.compdat[self.compdat[Headers.WELL] == well_name]
        # reset index after filtering
        df_temp.reset_index(drop=True, inplace=True)
        return df_temp

    def get_welsegs(self, well_name: str, branch: int | None = None) -> tuple[pd.DataFrame, pd.DataFrame]:
        """
        Return WELSEGS table for both header and content for the selected well.

        Args:
            well_name: Name of the well
            branch: Branch/lateral number

        Returns:
            | WELSEGS first record (df_header)
            | WELSEGS second record (df_content)
        """
        df1_welsegs = self.welsegs_header[self.welsegs_header[Headers.WELL] == well_name]
        df2_welsegs = self.welsegs_content[self.welsegs_content[Headers.WELL] == well_name].copy()
        if branch is not None:
            df2_welsegs = df2_welsegs[df2_welsegs[Headers.TUBINGBRANCH] == branch]
        # remove the well column because it does not exist
        # in the original input
        df2_welsegs.drop([Headers.WELL], inplace=True, axis=1)
        # reset index after filtering
        df1_welsegs.reset_index(drop=True, inplace=True)
        df2_welsegs.reset_index(drop=True, inplace=True)
        df_header, df_content = fix_welsegs(df1_welsegs, df2_welsegs)
        return df_header, df_content

    def get_compsegs(self, well_name: str, branch: int | None = None) -> pd.DataFrame:
        """
        Return COMPSEGS table for the selected well.

        Args:
            well_name: Name of the well
            branch: Branch/lateral number

        Returns:
            COMPSEGS table
        """
        df_temp = self.compsegs[self.compsegs[Headers.WELL] == well_name].copy()
        if branch is not None:
            df_temp = df_temp[df_temp[Headers.BRANCH] == branch]
        # remove the well column because it does not exist
        # in the original input
        df_temp.drop([Headers.WELL], inplace=True, axis=1)
        # reset index after filtering
        df_temp.reset_index(drop=True, inplace=True)
        return fix_compsegs(df_temp, well_name)<|MERGE_RESOLUTION|>--- conflicted
+++ resolved
@@ -114,7 +114,6 @@
         welspecs (pd.DataFrame): Table of WELSPECS keyword
         compdat (pd.DataFrame): Table of COMPDAT keyword
         compsegs (pd.DataFrame): Table of COMPSEGS keyword
-        wsegvalv (pd.DataFrame): Table of WSEGVALV keyword
 
     See the following functions for a description of DataFrame formats:
         :ref:`welspecs <welspecs_format>`.
@@ -127,7 +126,6 @@
     def __init__(
         self,
         schedule_file: str,
-        keywords: list[str] = ["WELSPECS", "COMPDAT", "WELSEGS", "COMPSEGS"],
         optional_keywords: list[str] = ["WSEGVALV"],
     ):
         """
@@ -136,7 +134,6 @@
         Args:
             schedule_file: Schedule/well file which contains at least
                       ``COMPDAT``, ``COMPSEGS`` and ``WELSEGS``
-            keywords: List of necessary keywords to find tables for.
             optional_keywords: List of optional keywords to find tables for.
         """
         # read the file
@@ -144,11 +141,9 @@
 
         # get contents of the listed keywords
         # and the content of the not listed keywords
-<<<<<<< HEAD
-        self.collections, self.unused_keywords = parse.read_schedule_keywords(self.content, Keywords.main_keywords)
-=======
-        self.collections, self.unused_keywords = parse.read_schedule_keywords(self.content, keywords, optional_keywords)
->>>>>>> f7b031b6
+        self.collections, self.unused_keywords = parse.read_schedule_keywords(
+            self.content, Keywords.main_keywords, optional_keywords
+        )
         # initiate values
         self.welspecs = pd.DataFrame()
         self.compdat = pd.DataFrame()
