--- conflicted
+++ resolved
@@ -18,24 +18,6 @@
 
 def test_reading_welspecs():
     """Test the functions which read the WELSPECS keyword."""
-<<<<<<< HEAD
-    true_welspecs = StringIO(
-        """
-WELL,GROUP,I,J,BHP_DEPTH,PHASE,DR,FLAG,SHUT,CROSS,PRESSURETABLE,DENSCAL,REGION,RESERVED_1,RESERVED_2,WELL_MODEL_TYPE,POLYMER_MIXING_TABLE_NUMBER
-'WELL1','GROUP1',13,75,1200,GAS,1*,1*,SHUT,1*,1*,1*,1*,1*,1*,1*,1*
-'WELL2','GROUP1',18,37,1200,GAS,1*,1*,SHUT,1*,1*,1*,1*,1*,1*,1*,1*
-'WELL3','GROUP1',23,40,1200,OIL,1*,1*,SHUT,1*,1*,1*,1*,1*,1*,1*,1*
-'WELL4','GROUP1',18,32,1200,OIL,1*,1*,SHUT,1*,1*,1*,1*,1*,1*,1*,1*
-'WELL5','GROUP1',16,47,1200,OIL,1*,1*,SHUT,1*,1*,1*,1*,1*,1*,1*,1*
-'WELL6','GROUP1',20,91,1200,OIL,1*,1*,SHUT,1*,1*,1*,1*,1*,1*,1*,1*
-'WELL7','GROUP2',12,75,1200,OIL,1*,1*,SHUT,1*,1*,1*,1*,1*,1*,1*,1*
-'WELL8','GROUP2',16,73,1200,OIL,1*,1*,SHUT,1*,1*,1*,1*,1*,1*,1*,1*
-'WELL9','GROUP2',17,102,1200,OIL,1*,1*,SHUT,1*,1*,1*,1*,1*,1*,1*,1*
-'WELL10','GROUP2',20,31,1200,OIL,1*,1*,SHUT,1*,1*,1*,1*,1*,1*,1*,1*
-'WELL11','GROUP2',12,44,1200,OIL,1*,1*,SHUT,1*,1*,1*,1*,1*,1*,1*,1*
-'WELL12','GROUP2',9,41,1200,OIL,1*,1*,SHUT,1*,1*,1*,1*,1*,1*,1*,1*
-    """
-=======
     data = [
         ["WELL1", "GROUP1", 13, 75, 1200, "GAS", "1*", "1*", "SHUT", "1*", "1*", "1*", "1*", "1*", "1*", "1*", "1*"],
         ["WELL2", "GROUP1", 18, 37, 1200, "GAS", "1*", "1*", "SHUT", "1*", "1*", "1*", "1*", "1*", "1*", "1*", "1*"],
@@ -71,7 +53,6 @@
             Headers.WELL_MODEL_TYPE,
             Headers.POLYMER_MIXING_TABLE_NUMBER,
         ],
->>>>>>> d7f41074
     )
     df_true = fr.remove_string_characters(df_true)
     df_true = df_true.astype(str)
@@ -142,22 +123,6 @@
     Both the first and the second record.
     Check WELL4 for the second record.
     """
-<<<<<<< HEAD
-    true_welsegs1 = StringIO(
-        """
-WELL,TRUE_VERTICAL_DEPTH,MEASURED_DEPTH,WBVOLUME,INFOTYPE,PDROPCOMP,MPMODEL,DEFAULT_1,DEFAULT_2,DEFAULT_3,DEFAULT_4,DEFAULT_5
-'WELL3',1328,1328,1*,ABS,HFA,1*,1*,1*,1*,1*,1*
-'WELL4',1316,1316,1*,ABS,HFA,1*,1*,1*,1*,1*,1*
-'WELL5',1326.8,1326.8,1*,ABS,HFA,1*,1*,1*,1*,1*,1*
-'WELL6',1350,1350,1*,ABS,HFA,1*,1*,1*,1*,1*,1*
-'WELL7',1342.49,1342.49,1*,ABS,HFA,1*,1*,1*,1*,1*,1*
-'WELL8',1340.6,1340.6,1*,ABS,HFA,1*,1*,1*,1*,1*,1*
-'WELL9',1336,1336,1*,ABS,HFA,1*,1*,1*,1*,1*,1*
-'WELL10',1331,1331,1*,ABS,HFA,1*,1*,1*,1*,1*,1*
-'WELL11',1325,1325,1*,ABS,HFA,1*,1*,1*,1*,1*,1*
-'WELL12',1335,1335,1*,ABS,HFA,1*,1*,1*,1*,1*,1*
-    """
-=======
     true_welsegs1 = pd.DataFrame(
         [
             ["WELL3", 1328, 1328, "1*", "ABS", "HFA", "1*", "1*", "1*", "1*", "1*", "1*"],
@@ -185,7 +150,6 @@
             Headers.VOLUMETRIC_HEAT_CAPACITY_PIPE_WALL,
             Headers.THERMAL_CONDUCTIVITY_PIPE_WALL,
         ],
->>>>>>> d7f41074
     )
     true_welsegs1 = fr.remove_string_characters(true_welsegs1)
     true_welsegs1 = true_welsegs1.astype({Headers.TRUE_VERTICAL_DEPTH: np.float64, Headers.MEASURED_DEPTH: np.float64})
@@ -216,19 +180,6 @@
 
 def test_reading_wsegvalv():
     """Test the functions which read the WSEGVALV keyword."""
-<<<<<<< HEAD
-    true_wsegvalv = StringIO(
-        """
-WELL,SEGMENT,FLOW_COEFFICIENT,CROSS,ADDITIONAL_PIPE_LENGTH,PIPE_DIAMETER,ABSOLUTE_PIPE_ROUGHNESS,PIPE_CROSS_SECTION_AREA,FLAG,MAX_FLOW_CROSS_SECTIONAL_AREA
-WELL1,0,0.830,1.0000E-03,1*,1*,1*,1*,OPEN,1.0000E-03
-WELL1,1,0.830,1.0000E-02,1*,1*,1*,1*,SHUT,2.0000E-02
-WELL2,5,1,5e-3,1*,1*,1*,1*,OPEN,6e-3
-WELL2,56,1,5e-4,1*,1*,1*,1*,OPEN,7e-4
-WELL3,12,0.830,1.2E-03,1*,1*,1*,1*,OPEN,1.2E-03
-WELL3,87,0.830,1.2E-03,1*,1*,1*,1*,OPEN,1.2E-03
-WELL3,145,0.830,6.0E-03,1*,1*,1*,1*,OPEN,6E-03
-        """
-=======
     df_true = pd.DataFrame(
         [
             ["WELL1", 0, 0.830, 1.0000e-03, "1*", "1*", "1*", "1*", "OPEN", 1.0000e-03],
@@ -251,7 +202,6 @@
             Headers.FLAG,
             Headers.MAX_FLOW_CROSS_SECTIONAL_AREA,
         ],
->>>>>>> d7f41074
     )
     df_true = fr.remove_string_characters(df_true)
     df_true = df_true.astype(
