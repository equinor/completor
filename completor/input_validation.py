"""Functions to validate user input for Completor."""

from __future__ import annotations

import numpy as np
import pandas as pd

from completor.constants import Headers
from completor.exceptions import CompletorError


def set_default_packer_section(df_comp: pd.DataFrame) -> pd.DataFrame:
    """Set the default value for the packer section.

    This procedure sets the default values of the completion_table in read_casefile class if the annulus is packer (PA).

    Args:
        df_comp: Completion data.

    Returns:
        Updated completion data for packers.
    """
    # Set default values for packer sections
    df_comp[Headers.INNER_DIAMETER] = np.where(df_comp[Headers.ANNULUS] == "PA", 0.0, df_comp[Headers.INNER_DIAMETER])
    df_comp[Headers.OUTER_DIAMETER] = np.where(df_comp[Headers.ANNULUS] == "PA", 0.0, df_comp[Headers.OUTER_DIAMETER])
    df_comp[Headers.ROUGHNESS] = np.where(df_comp[Headers.ANNULUS] == "PA", 0.0, df_comp[Headers.ROUGHNESS])
    df_comp[Headers.VALVES_PER_JOINT] = np.where(
        df_comp[Headers.ANNULUS] == "PA", 0.0, df_comp[Headers.VALVES_PER_JOINT]
    )
    df_comp[Headers.DEVICE_TYPE] = np.where(df_comp[Headers.ANNULUS] == "PA", "PERF", df_comp[Headers.DEVICE_TYPE])
    df_comp[Headers.DEVICE_NUMBER] = np.where(df_comp[Headers.ANNULUS] == "PA", 0, df_comp[Headers.DEVICE_NUMBER])
    return df_comp


def set_default_perf_section(df_comp: pd.DataFrame) -> pd.DataFrame:
    """Set the default value for the perforated (PERF) section.

    Args:
        df_comp: Completion data.

    Returns:
        Updated completion data for perforated sections.
    """
    df_comp[Headers.VALVES_PER_JOINT] = np.where(
        df_comp[Headers.DEVICE_TYPE] == "PERF", 0.0, df_comp[Headers.VALVES_PER_JOINT]
    )
    df_comp[Headers.DEVICE_NUMBER] = np.where(df_comp[Headers.DEVICE_TYPE] == "PERF", 0, df_comp[Headers.DEVICE_NUMBER])
    return df_comp


def check_default_non_packer(df_comp: pd.DataFrame) -> pd.DataFrame:
    """Check default values for non-packers.

    This procedure checks if the user enters default values 1* for non-packer annulus content,
    e.g. Open annulus (OA) and gravel packed (GP).
    If this is the case, the program will report errors.

    Args:
        df_comp: Completion data.

    Returns:
        Updated completion with replaced roughness.

    Raises:
        CompletorError: If default value '1*' in non-packer columns

    """
    df_comp = df_comp.copy(True)
    # set default value of roughness
    df_comp[Headers.ROUGHNESS] = (
        df_comp[Headers.ROUGHNESS].replace("1*", "1e-5").astype(np.float64)
    )  # Ensures float after replacing!
    df_nonpa = df_comp[df_comp[Headers.ANNULUS] != "PA"]
    df_columns = df_nonpa.columns.to_numpy()
    for column in df_columns:
        if "1*" in df_nonpa[column]:
            raise CompletorError(f"No default value 1* is allowed in {column} entry.")
    return df_comp


def set_format_completion(df_comp: pd.DataFrame) -> pd.DataFrame:
    """Set the column data format.

    Args:
        df_comp: Completion data.

    Returns:
        Updated completion data with enforced data types.
    """
    return df_comp.astype(
        {
            Headers.WELL: str,
            Headers.BRANCH: np.int64,
            Headers.START_MEASURED_DEPTH: np.float64,
            Headers.END_MEASURED_DEPTH: np.float64,
            Headers.INNER_DIAMETER: np.float64,
            Headers.OUTER_DIAMETER: np.float64,
            Headers.ROUGHNESS: np.float64,
            Headers.ANNULUS: str,
            Headers.VALVES_PER_JOINT: np.float64,
            Headers.DEVICE_TYPE: str,
            Headers.DEVICE_NUMBER: np.int64,
        }
    )


def assess_completion(df_comp: pd.DataFrame) -> None:
    """Assess the user completion inputs.

    Args:
        df_comp: Completion data.
    """
    list_wells = df_comp[Headers.WELL].unique()
    for well_name in list_wells:
        df_well = df_comp[df_comp[Headers.WELL] == well_name]
        list_branches = df_well[Headers.BRANCH].unique()
        for branch in list_branches:
            df_comp = df_well[df_well[Headers.BRANCH] == branch]
            nrow = df_comp.shape[0]
            for idx in range(0, nrow):
                _check_for_errors(df_comp, well_name, idx)


def _check_for_errors(df_comp: pd.DataFrame, well_name: str, idx: int) -> None:
    """Check for errors in completion.

    Args:
        df_comp: Completion data frame.
        well_name: Well name.
        idx: Index.

    Raises:
        CompletorError:
            If packer segments are missing length.
            If non-packer segments are missing length.
            If the completion description is incomplete for some range of depth.
            If the completion description is overlapping for some range of depth.
    """
    if df_comp[Headers.ANNULUS].iloc[idx] == "PA" and (
        df_comp[Headers.START_MEASURED_DEPTH].iloc[idx] != df_comp[Headers.END_MEASURED_DEPTH].iloc[idx]
    ):
        raise CompletorError("Packer segments must not have length")

    if (
        df_comp[Headers.ANNULUS].iloc[idx] != "PA"
        and df_comp[Headers.DEVICE_TYPE].iloc[idx] != "ICV"
        and df_comp[Headers.START_MEASURED_DEPTH].iloc[idx] == df_comp[Headers.END_MEASURED_DEPTH].iloc[idx]
    ):
        raise CompletorError("Non packer segments must have length")

    if idx > 0:
<<<<<<< HEAD
        if df_comp[Headers.START_MEASURED_DEPTH].iloc[idx] > df_comp[Headers.END_MEASURED_DEPTH].iloc[idx - 1]:
            raise abort(
=======
        if df_comp[Headers.START_MD].iloc[idx] > df_comp[Headers.END_MEASURED_DEPTH].iloc[idx - 1]:
            raise CompletorError(
>>>>>>> d6bf28b3
                f"Incomplete completion description in well {well_name} from depth "
                f"{df_comp[Headers.END_MEASURED_DEPTH].iloc[idx - 1]} "
                f"to depth {df_comp[Headers.START_MEASURED_DEPTH].iloc[idx]}"
            )

<<<<<<< HEAD
        if df_comp[Headers.START_MEASURED_DEPTH].iloc[idx] < df_comp[Headers.END_MEASURED_DEPTH].iloc[idx - 1]:
            raise abort(
=======
        if df_comp[Headers.START_MD].iloc[idx] < df_comp[Headers.END_MEASURED_DEPTH].iloc[idx - 1]:
            raise CompletorError(
>>>>>>> d6bf28b3
                f"Overlapping completion description in well '{well_name}' from depth "
                f"t{df_comp[Headers.END_MEASURED_DEPTH].iloc[idx - 1]} "
                f"to depth {(df_comp[Headers.START_MEASURED_DEPTH].iloc[idx])}"
            )
    if df_comp[Headers.DEVICE_TYPE].iloc[idx] not in ["PERF", "AICD", "ICD", "VALVE", "DAR", "AICV", "ICV"]:
        raise CompletorError(
            f"{df_comp[Headers.DEVICE_TYPE].iloc[idx]} not a valid device type. "
            "Valid types are PERF, AICD, ICD, VALVE, DAR, AICV, and ICV."
        )
    if df_comp[Headers.ANNULUS].iloc[idx] not in ["GP", "OA", "PA"]:
        raise CompletorError(
            f"{df_comp[Headers.ANNULUS].iloc[idx]} not a valid annulus type. Valid types are GP, OA, and PA"
        )


def set_format_wsegvalv(df_temp: pd.DataFrame) -> pd.DataFrame:
    """Format the well segments valve (WSEGVALV) table.

    Args:
        df_temp: Well segments valve data.

    Returns:
        Updated data with enforced data types and device type filled with default values.
    """
    df_temp[Headers.DEVICE_NUMBER] = df_temp[Headers.DEVICE_NUMBER].astype(np.int64)
    df_temp[[Headers.CV, Headers.AC, Headers.AC_MAX]] = df_temp[[Headers.CV, Headers.AC, Headers.AC_MAX]].astype(
        np.float64
    )
    # allows column L to have default value 1* thus it is not set to float
    # Create ID device column
    df_temp.insert(0, Headers.DEVICE_TYPE, np.full(df_temp.shape[0], fill_value="VALVE"))
    return df_temp


def set_format_wsegsicd(df_temp: pd.DataFrame) -> pd.DataFrame:
    """Format the well segments inflow control device (WSEGSICD) table.

    Args:
        df_temp: Well segments inflow control device data.

    Returns:
        Updated data.
    """
    # if WCUT is defaulted then set to 0.5, the same default value as in simulator
    df_temp[Headers.WATER_CUT] = df_temp[Headers.WATER_CUT].replace("1*", 0.5).astype(np.float64)
    # set data type
    df_temp[Headers.DEVICE_NUMBER] = df_temp[Headers.DEVICE_NUMBER].astype(np.int64)
    # left out device number because it has been formatted as integer
    columns = df_temp.columns.to_numpy()[1:]
    df_temp[columns] = df_temp[columns].astype(np.float64)
    # Create ID device column
    df_temp.insert(0, Headers.DEVICE_TYPE, np.full(df_temp.shape[0], "ICD"))
    return df_temp


def set_format_wsegaicd(df_temp: pd.DataFrame) -> pd.DataFrame:
    """Format the well segments automatic inflow control device (WSEGAICD) table.

    Args:
        df_temp: Well segments automatic inflow control device data.

    Returns:
        Updated data.
    """
    # Fix table format
    df_temp[Headers.DEVICE_NUMBER] = df_temp[Headers.DEVICE_NUMBER].astype(np.int64)
    # left out device number because it has been formatted as integer
    columns = df_temp.columns.to_numpy()[1:]
    df_temp[columns] = df_temp[columns].astype(np.float64)
    # Create ID device column
    df_temp.insert(0, Headers.DEVICE_TYPE, np.full(df_temp.shape[0], "AICD"))
    return df_temp


def set_format_wsegdar(df_temp: pd.DataFrame) -> pd.DataFrame:
    """Format the well segments DAR (WSEGDAR) data.

    Args:
        df_temp: Well segments DAR device data.

    Returns:
        Updated data.
    """
    df_temp[Headers.DEVICE_NUMBER] = df_temp[Headers.DEVICE_NUMBER].astype(np.int64)
    # left out devicenumber because it has been formatted as integer
    columns = df_temp.columns.to_numpy()[1:]
    df_temp[columns] = df_temp[columns].astype(np.float64)
    # Create ID device column
    df_temp.insert(0, Headers.DEVICE_TYPE, np.full(df_temp.shape[0], "DAR"))
    return df_temp


def set_format_wsegaicv(df_temp: pd.DataFrame) -> pd.DataFrame:
    """Format the well segments automatic inflow control valve (WSEGAICV) table.

    Args:
        df_temp: Well segments automatic inflow control valve table.

    Returns:
        Updated data.
    """
    df_temp[Headers.DEVICE_NUMBER] = df_temp[Headers.DEVICE_NUMBER].astype(np.int64)
    # left out devicenumber because it has been formatted as integer
    columns = df_temp.columns.to_numpy()[1:]
    df_temp[columns] = df_temp[columns].astype(np.float64)
    # Create ID device column
    df_temp.insert(0, Headers.DEVICE_TYPE, np.full(df_temp.shape[0], "AICV"))
    return df_temp


def set_format_wsegicv(df_temp: pd.DataFrame) -> pd.DataFrame:
    """Format the well segments inflow control valve (WSEGICV) table.

    Args:
        df_temp: Well segments inflow control valve table.

    Returns:
        Updated data.
    """
    df_temp[Headers.DEVICE_NUMBER] = df_temp[Headers.DEVICE_NUMBER].astype(np.int64)
    df_temp[[Headers.CV, Headers.AC, Headers.AC_MAX]] = df_temp[[Headers.CV, Headers.AC, Headers.AC_MAX]].astype(
        np.float64
    )
    # allows column DEFAULTS to have default value 5*,  thus it is not set to float
    # Create ID device column
    df_temp.insert(0, Headers.DEVICE_TYPE, np.full(df_temp.shape[0], fill_value="ICV"))
    return df_temp


def validate_lateral_to_device(df_lat2dev: pd.DataFrame, df_comp: pd.DataFrame) -> None:
    """Assess the lateral-to-device inputs.

    Abort if a lateral is connected to a device layer in a well with open annuli.

    Args:
        df_lat2dev: Lateral to device contents.
        df_comp: Completion data.

    Raises:
        Completor: If the LATERAL_TO_DEVICE keyword is set for a multisegmented well with open annulus.
    """
    try:
        df_lat2dev[Headers.BRANCH].astype(np.int64)
    except ValueError:
        raise CompletorError(
            f"Could not convert BRANCH {df_lat2dev[Headers.BRANCH].values} "
            "to integer. Make sure that BRANCH is an integer."
        )

    nrow = df_lat2dev.shape[0]
    for idx in range(0, nrow):
        l2d_well = df_lat2dev[Headers.WELL].iloc[idx]
        if (df_comp[df_comp[Headers.WELL] == l2d_well][Headers.ANNULUS] == "OA").any():
            raise CompletorError(
                f"Please do not connect a lateral to the mother bore in well {l2d_well} that has open annuli. "
                "This may trigger an error in reservoir simulator."
            )


def validate_minimum_segment_length(minimum_segment_length: str | float) -> float:
    """Assess the minimum segment length.

    Abort if the minimum segment length is not a number >= 0.0.

    Args:
        minimum_segment_length: Possible user input.

    Returns:
        Minimum segment length if no errors occurred.

    Raises:
        CompletorError: If the minimum_segment_length is not greater or equals to 0.0.
    """
    try:
        minimum_segment_length = float(minimum_segment_length)
    except ValueError:
        raise CompletorError(f"The MINIMUM_SEGMENT_LENGTH {minimum_segment_length} has to be a float.")
    if minimum_segment_length < 0.0:
        raise CompletorError(f"The MINIMUM_SEGMENT_LENGTH {minimum_segment_length} cannot be less than 0.0.")
    return minimum_segment_length<|MERGE_RESOLUTION|>--- conflicted
+++ resolved
@@ -149,25 +149,15 @@
         raise CompletorError("Non packer segments must have length")
 
     if idx > 0:
-<<<<<<< HEAD
         if df_comp[Headers.START_MEASURED_DEPTH].iloc[idx] > df_comp[Headers.END_MEASURED_DEPTH].iloc[idx - 1]:
-            raise abort(
-=======
-        if df_comp[Headers.START_MD].iloc[idx] > df_comp[Headers.END_MEASURED_DEPTH].iloc[idx - 1]:
             raise CompletorError(
->>>>>>> d6bf28b3
                 f"Incomplete completion description in well {well_name} from depth "
                 f"{df_comp[Headers.END_MEASURED_DEPTH].iloc[idx - 1]} "
                 f"to depth {df_comp[Headers.START_MEASURED_DEPTH].iloc[idx]}"
             )
 
-<<<<<<< HEAD
         if df_comp[Headers.START_MEASURED_DEPTH].iloc[idx] < df_comp[Headers.END_MEASURED_DEPTH].iloc[idx - 1]:
-            raise abort(
-=======
-        if df_comp[Headers.START_MD].iloc[idx] < df_comp[Headers.END_MEASURED_DEPTH].iloc[idx - 1]:
             raise CompletorError(
->>>>>>> d6bf28b3
                 f"Overlapping completion description in well '{well_name}' from depth "
                 f"t{df_comp[Headers.END_MEASURED_DEPTH].iloc[idx - 1]} "
                 f"to depth {(df_comp[Headers.START_MEASURED_DEPTH].iloc[idx])}"
