--- conflicted
+++ resolved
@@ -256,9 +256,10 @@
     lines_to_check = np.nonzero(lengths >= limit)[0]
     too_long_lines = []
     for line_index in lines_to_check:
-<<<<<<< HEAD
-        cleaned_line = lines[line_index].rsplit("/")[0] + "/"
-        cleaned_line = cleaned_line.rsplit("--")[0] + "--"
+        # Well names can have slashes, therefore maxsplit must be 1.
+        cleaned_line = lines[line_index].rsplit("/", maxsplit=1)[0] + "/"
+        # Comment 'char' can be multiple and should not have maxsplit, nor the '--' added.
+        cleaned_line = cleaned_line.rsplit("--")[0]
 
         if len(cleaned_line) > limit:
             too_long_lines.append((line_index, lines[line_index]))
@@ -412,14 +413,4 @@
             if my_key in text:
                 my_value = start + str(value) + end
                 text = text.replace(my_key, my_value)
-    return text
-=======
-        # Well names can have slashes, therefore maxsplit must be 1.
-        cleaned_line = lines[line_index].rsplit("/", maxsplit=1)[0] + "/"
-        # Comment 'char' can be multiple and should not have maxsplit, nor the '--' added.
-        cleaned_line = cleaned_line.rsplit("--")[0]
-
-        if len(cleaned_line) > limit:
-            too_long_lines.append((line_index, lines[line_index]))
-    return too_long_lines
->>>>>>> 0a184ef4
+    return text