from __future__ import annotations

import math
from collections.abc import Callable, Mapping
from typing import Any

import numpy as np
import numpy.typing as npt
import pandas as pd

<<<<<<< HEAD
from completor.constants import Headers, Keywords
=======
from completor import read_schedule
from completor.constants import Content, Headers, Keywords
>>>>>>> e589befe
from completor.exceptions import CompletorError
from completor.wells import Lateral, Well


def trim_pandas(df_temp: pd.DataFrame) -> pd.DataFrame:
    """Trim a pandas dataframe containing default values.

    Args:
        df_temp: DataFrame.

    Returns:
        Updated DataFrame.
    """
    header = df_temp.columns.to_numpy()
    start_trim = -1
    found_start = False
    for idx in range(df_temp.shape[1]):
        col_value = df_temp.iloc[:, idx].to_numpy().flatten().astype(str)
        find_star = all("*" in elem for elem in col_value)
        if find_star:
            if not found_start:
                start_trim = idx
                found_start = True
        else:
            start_trim = idx + 1
            found_start = False
    new_header = header[:start_trim]
    return df_temp[new_header]


def add_columns_first_last(df_temp: pd.DataFrame, add_first: bool = True, add_last: bool = True) -> pd.DataFrame:
    """Add the first and last column of DataFrame.

    Args:
        df_temp: E.g. WELSPECS, COMPSEGS, COMPDAT, WELSEGS, etc.
        add_first: Add the first column.
        add_last: Add the last column.

    Returns:
        Updated DataFrame.
    """
    df_temp = trim_pandas(df_temp)
    # add first and last column
    nline = df_temp.shape[0]
    if add_first:
        df_temp.insert(loc=0, column="--", value=np.full(nline, fill_value=" "))
    if add_last:
        df_temp[Headers.EMPTY] = ["/"] * nline
    return df_temp


def dataframe_tostring(
    df_temp: pd.DataFrame,
    format_column: bool = False,
    trim_df: bool = True,
    header: bool = True,
    formatters: Mapping[str | int, Callable[..., Any]] | None = None,
) -> str:
    """Convert DataFrame to string.

    Args:
        df_temp: COMPDAT, COMPSEGS, etc.
        format_column: If columns are to be formatted.
        trim_df: To trim or not to trim. Default: True.
        formatters: Dictionary of the column format. Default: None.
        header: Keep header (True) or not (False).

    Returns:
        Text string of the DataFrame.
    """
    if df_temp.empty:
        return ""
    # check if the dataframe has first = "--" and last column ""
    columns = df_temp.columns.to_numpy()
    if columns[-1] != "":
        if trim_df:
            df_temp = trim_pandas(df_temp)
        df_temp = add_columns_first_last(df_temp, add_first=False, add_last=True)
        columns = df_temp.columns.to_numpy()
    if columns[0] != "--":
        # then add first column
        df_temp = add_columns_first_last(df_temp, add_first=True, add_last=False)
    # Add single quotes around well names in output file
    if Headers.WELL in df_temp.columns:
        df_temp[Headers.WELL] = "'" + df_temp[Headers.WELL].astype(str) + "'"
    output_string = df_temp.to_string(index=False, justify="justify", header=header)
    if format_column:
        if formatters is None:
            formatters = {
                Headers.STRENGTH: "{:.10g}".format,
                Headers.SCALE_FACTOR: "{:.10g}".format,
                Headers.ROUGHNESS: "{:.10g}".format,
                Headers.CONNECTION_FACTOR: "{:.10g}".format,
                Headers.FORMATION_PERMEABILITY_THICKNESS: "{:.10g}".format,
                Headers.MEASURED_DEPTH: "{:.3f}".format,
                Headers.TRUE_VERTICAL_DEPTH: "{:.3f}".format,
                Headers.START_MEASURED_DEPTH: "{:.3f}".format,
                Headers.END_MEASURED_DEPTH: "{:.3f}".format,
                Headers.FLOW_COEFFICIENT: "{:.10g}".format,
                Headers.FLOW_CROSS_SECTIONAL_AREA: "{:.3e}".format,
                Headers.OIL_FLOW_CROSS_SECTIONAL_AREA: "{:.3e}".format,
                Headers.GAS_FLOW_CROSS_SECTIONAL_AREA: "{:.3e}".format,
                Headers.WATER_FLOW_CROSS_SECTIONAL_AREA: "{:.3e}".format,
                Headers.MAX_FLOW_CROSS_SECTIONAL_AREA: "{:.3e}".format,
                Headers.DEFAULTS: "{:.10s}".format,
                Headers.WATER_HOLDUP_FRACTION_LOW_CUTOFF: "{:.10g}".format,
                Headers.WATER_HOLDUP_FRACTION_HIGH_CUTOFF: "{:.10g}".format,
                Headers.GAS_HOLDUP_FRACTION_LOW_CUTOFF: "{:.10g}".format,
                Headers.GAS_HOLDUP_FRACTION_HIGH_CUTOFF: "{:.10g}".format,
                Headers.ALPHA_MAIN: "{:.10g}".format,
                Headers.ALPHA_PILOT: "{:.10g}".format,
            }
        try:
            output_string = df_temp.to_string(index=False, justify="justify", formatters=formatters, header=header)
        except ValueError:
            pass
    if output_string is None:
        return ""
    return output_string


def get_outlet_segment(
    target_md: npt.NDArray[np.float64] | list[float],
    reference_md: npt.NDArray[np.float64] | list[float],
    reference_segment_number: npt.NDArray[np.float64] | list[int],
) -> npt.NDArray[np.float64]:
    """Find the outlet segment in the other layers.

    For example: Find the corresponding tubing segment of the device segment,
    or the corresponding device segment of the annulus segment.

    Args:
        target_md: Target measured depth.
        reference_md: Reference measured depth.
        reference_segment_number: Reference segment number.

    Returns:
        The outlet segments.
    """
    df_target_md = pd.DataFrame(target_md, columns=[Headers.MEASURED_DEPTH])
    df_reference = pd.DataFrame(
        np.column_stack((reference_md, reference_segment_number)),
        columns=[Headers.MEASURED_DEPTH, Headers.START_SEGMENT_NUMBER],
    )
    df_reference[Headers.START_SEGMENT_NUMBER] = df_reference[Headers.START_SEGMENT_NUMBER].astype(np.int64)
    df_reference.sort_values(by=[Headers.MEASURED_DEPTH], inplace=True)
    return (
        pd.merge_asof(left=df_target_md, right=df_reference, on=[Headers.MEASURED_DEPTH], direction="nearest")[
            Headers.START_SEGMENT_NUMBER
        ]
        .to_numpy()
        .flatten()
    )


def get_number_of_characters(df: pd.DataFrame) -> int:
    """Calculate the number of characters.

    Args:
        df: Data.

    Returns:
        Number of characters.
    """
    df_temp = df.iloc[:1, :].copy()
    df_temp = dataframe_tostring(df_temp, True)
    df_temp = df_temp.split("\n")
    return len(df_temp[0])


def get_header(well_name: str, keyword: str, lat: int, layer: str, nchar: int = 100) -> str:
    """Print the header.

    Args:
        well_name: Well name.
        keyword: Table keyword e.g. WELSEGS, COMPSEGS, COMPDAT, etc.
        lat: Lateral number.
        layer: Layer description e.g. tubing, device and annulus.
        nchar: Number of characters for the line boundary. Default 100.

    Returns:
        String header.
    """
    if keyword == Keywords.WELSEGS:
        header = f"{'-' * nchar}\n-- Well : {well_name} : Lateral : {lat} : {layer} layer\n"
    else:
        header = f"{'-' * nchar}\n-- Well : {well_name} : Lateral : {lat}\n"
    return header + "-" * nchar + "\n"


def prepare_tubing_layer(
    well_name: str,
    lateral: Lateral,
    start_segment: int,
    branch_no: int,
    completion_table: pd.DataFrame,
    well: Well,
) -> tuple[pd.DataFrame, pd.DataFrame]:
    """Prepare tubing layer data frame.

    Args:
        well_name: Well name.
        lateral: Lateral number.
        start_segment: Start number of the first tubing segment.
        branch_no: Branch number for this tubing layer.
        completion_table: DataFrame with completion data.
        well: Well object.

    Returns:
        DataFrame for tubing layer.
    """
    alias_rename = {
        Headers.TUBING_MEASURED_DEPTH: Headers.MEASURED_DEPTH,
        Headers.TRUE_VERTICAL_DEPTH: Headers.TRUE_VERTICAL_DEPTH,
        Headers.TUBING_INNER_DIAMETER: Headers.WELL_BORE_DIAMETER,
        Headers.TUBING_ROUGHNESS: Headers.ROUGHNESS,
    }
    cols = list(alias_rename.values())
    df_tubing_in_reservoir = pd.DataFrame(
        {
            Headers.MEASURED_DEPTH: lateral.df_well[Headers.TUBING_MEASURED_DEPTH],
            Headers.TRUE_VERTICAL_DEPTH: lateral.df_well[Headers.TRUE_VERTICAL_DEPTH],
            Headers.WELL_BORE_DIAMETER: lateral.df_well[Headers.INNER_DIAMETER],
            Headers.ROUGHNESS: lateral.df_well[Headers.ROUGHNESS],
        }
    )

    # Handle overburden.
    md_input_welsegs = lateral.df_welsegs_content[Headers.TUBING_MEASURED_DEPTH]
    md_welsegs_in_reservoir = df_tubing_in_reservoir[Headers.MEASURED_DEPTH]
    overburden = lateral.df_welsegs_content[(md_welsegs_in_reservoir[0] - md_input_welsegs) > 1.0]
    if overburden.empty:
        df_tubing_with_overburden = df_tubing_in_reservoir
    else:
        overburden = overburden.rename(index=str, columns=alias_rename)
        overburden_fixed = fix_tubing_inner_diam_roughness(well_name, overburden, completion_table)
        df_tubing_with_overburden = pd.concat([overburden_fixed[cols], df_tubing_in_reservoir])

    df_tubing_with_overburden[Headers.START_SEGMENT_NUMBER] = start_segment + np.arange(
        df_tubing_with_overburden.shape[0]
    )
    df_tubing_with_overburden[Headers.END_SEGMENT_NUMBER] = df_tubing_with_overburden[Headers.START_SEGMENT_NUMBER]
    df_tubing_with_overburden[Headers.BRANCH] = branch_no
    df_tubing_with_overburden.reset_index(drop=True, inplace=True)
    # Set the out-segments to be successive, the first item will be updated in connect_lateral.
    df_tubing_with_overburden[Headers.OUT] = df_tubing_with_overburden[Headers.START_SEGMENT_NUMBER] - 1
    # Make sure the order is correct.
    df_tubing_with_overburden = df_tubing_with_overburden.reindex(
        columns=[Headers.START_SEGMENT_NUMBER, Headers.END_SEGMENT_NUMBER, Headers.BRANCH, Headers.OUT] + cols
    )
    df_tubing_with_overburden[Headers.EMPTY] = "/"  # For printing.
    # Locate where it's attached to (the top segment). Can be empty!
    top = well.df_welsegs_content_all_laterals[
        well.df_welsegs_content_all_laterals[Headers.TUBING_SEGMENT]
        == lateral.df_welsegs_content.iloc[0][Headers.TUBING_OUTLET]
    ]

    return df_tubing_with_overburden, top


def fix_tubing_inner_diam_roughness(
    well_name: str, overburden: pd.DataFrame, completion_table: pd.DataFrame
) -> pd.DataFrame:
    """Ensure roughness and inner diameter of the overburden segments are from the case and not the schedule file.

    Overburden segments are WELSEGS segments located above the top COMPSEGS segment.

    Args:
        well_name: Well name.
        overburden: Input schedule WELSEGS segments in the overburden.
        completion_table: Completion table from the case file, ReadCasefile object.

    Returns:
        Corrected overburden DataFrame with inner diameter and roughness taken from the ReadCasefile object.

    Raises:
        ValueError: If the well completion is not found in overburden at overburden_md.
    """
    overburden_out = overburden.copy(deep=True)
    completion_table_well = completion_table.loc[completion_table[Headers.WELL] == well_name]
    completion_table_well = completion_table_well.loc[
        completion_table_well[Headers.BRANCH] == overburden_out[Headers.TUBING_BRANCH].iloc[0]
    ]
    overburden_found_in_completion = False
    overburden_md = None

    for idx_overburden in range(overburden_out.shape[0]):
        overburden_md = overburden_out[Headers.MEASURED_DEPTH].iloc[idx_overburden]
        overburden_found_in_completion = False
        for idx_completion_table_well in range(completion_table_well.shape[0]):
            completion_table_start = completion_table_well[Headers.START_MEASURED_DEPTH].iloc[idx_completion_table_well]
            completion_table_end = completion_table_well[Headers.END_MEASURED_DEPTH].iloc[idx_completion_table_well]
            if (completion_table_end >= overburden_md >= completion_table_start) and not overburden_found_in_completion:
                overburden_out.iloc[idx_overburden, overburden_out.columns.get_loc(Headers.WELL_BORE_DIAMETER)] = (
                    completion_table_well[Headers.INNER_DIAMETER].iloc[idx_completion_table_well]
                )
                overburden_out.iloc[idx_overburden, overburden_out.columns.get_loc(Headers.ROUGHNESS)] = (
                    completion_table_well[Headers.ROUGHNESS].iloc[idx_completion_table_well]
                )
                overburden_found_in_completion = True
                break
    if overburden_found_in_completion:
        return overburden_out

    try:
        raise ValueError(f"Cannot find {well_name} completion in overburden at {overburden_md} mMD")
    except NameError as err:
        raise ValueError(f"Cannot find {well_name} in completion overburden; it is empty") from err


def prepare_device_layer(df_well: pd.DataFrame, df_tubing: pd.DataFrame, device_length: float = 0.1) -> pd.DataFrame:
    """Prepare device layer dataframe.

    Args:
        well_name: Well name.
        lateral: Lateral number.
        df_well: Must contain LATERAL, TUBING_MEASURED_DEPTH, TRUE_VERTICAL_DEPTH,
            INNER_DIAMETER, ROUGHNESS, DEVICE_TYPE and NDEVICES.
        df_tubing: Data frame from function prepare_tubing_layer for this well and this lateral.
        device_length: Segment length. Default to 0.1.

    Returns:
        DataFrame for device layer.
    """
    start_segment = max(df_tubing[Headers.START_SEGMENT_NUMBER].to_numpy()) + 1
    start_branch = max(df_tubing[Headers.BRANCH].to_numpy()) + 1

    # device segments are only created if:
    # 1. the device type is PERF
    # 2. if it is not PERF then it must have number of device > 0
    df_well = df_well[(df_well[Headers.DEVICE_TYPE] == Content.PERFORATED) | (df_well[Headers.NUMBER_OF_DEVICES] > 0)]
    if df_well.empty:
        # return blank dataframe
        return pd.DataFrame()
    # now create dataframe for device layer
    df_device = pd.DataFrame()
    df_device[Headers.START_SEGMENT_NUMBER] = start_segment + np.arange(df_well.shape[0])
    df_device[Headers.END_SEGMENT_NUMBER] = df_device[Headers.START_SEGMENT_NUMBER].to_numpy()
    df_device[Headers.BRANCH] = start_branch + np.arange(df_well.shape[0])
    df_device[Headers.OUT] = get_outlet_segment(
        df_well[Headers.TUBING_MEASURED_DEPTH].to_numpy(),
        df_tubing[Headers.MEASURED_DEPTH].to_numpy(),
        df_tubing[Headers.START_SEGMENT_NUMBER].to_numpy(),
    )
    df_device[Headers.MEASURED_DEPTH] = df_well[Headers.TUBING_MEASURED_DEPTH].to_numpy() + device_length
    df_device[Headers.TRUE_VERTICAL_DEPTH] = df_well[Headers.TRUE_VERTICAL_DEPTH].to_numpy()
    df_device[Headers.WELL_BORE_DIAMETER] = df_well[Headers.INNER_DIAMETER].to_numpy()
    df_device[Headers.ROUGHNESS] = df_well[Headers.ROUGHNESS].to_numpy()
    device_comment = np.where(
        df_well[Headers.DEVICE_TYPE] == Content.PERFORATED,
        "/ -- Open Perforation",
        np.where(
            df_well[Headers.DEVICE_TYPE] == Content.AUTONOMOUS_INFLOW_CONTROL_DEVICE,
            "/ -- AICD types",
            np.where(
                df_well[Headers.DEVICE_TYPE] == Content.INFLOW_CONTROL_DEVICE,
                "/ -- ICD types",
                np.where(
                    df_well[Headers.DEVICE_TYPE] == Content.VALVE,
                    "/ -- Valve types",
                    np.where(
                        df_well[Headers.DEVICE_TYPE] == Content.DENSITY_ACTIVATED_RECOVERY,
                        "/ -- DAR types",
                        np.where(
                            df_well[Headers.DEVICE_TYPE] == Content.AUTONOMOUS_INFLOW_CONTROL_VALVE,
                            "/ -- AICV types",
                            np.where(
                                df_well[Headers.DEVICE_TYPE] == Content.INFLOW_CONTROL_VALVE, "/ -- ICV types", ""
                            ),
                        ),
                    ),
                ),
            ),
        ),
    )
    df_device[Headers.EMPTY] = device_comment
    return df_device


def prepare_annulus_layer(
    well_name: str, df_well: pd.DataFrame, df_device: pd.DataFrame, annulus_length: float = 0.1
) -> tuple[pd.DataFrame, pd.DataFrame]:
    """Prepare annulus layer and wseglink dataframe.

    Args:
        well_name: Well name.
        lateral: Lateral number.
        df_well: Must contain LATERAL, ANNULUS_ZONE, TUBING_MEASURED_DEPTH, TRUE_VERTICAL_DEPTH, OUTER_DIAMETER,
            ROUGHNESS, DEVICETYPE and NDEVICES.
        df_device: DataFrame from function prepare_device_layer for this well and this lateral.
        annulus_length: Annulus segment length increment. Default to 0.1.

    Returns:
        Annulus DataFrame, wseglink DataFrame.

    Raises:
          CompletorError: If splitting annulus fails.

    """
    # filter for this lateral
    # filter segments which have annular zones
    df_well = df_well[df_well[Headers.ANNULUS_ZONE] > 0]
    # loop through all annular zones
    # initiate annulus and wseglink dataframe
    df_annulus = pd.DataFrame()
    df_wseglink = pd.DataFrame()
    for izone, zone in enumerate(df_well[Headers.ANNULUS_ZONE].unique()):
        # filter only that annular zone
        df_branch = df_well[df_well[Headers.ANNULUS_ZONE] == zone]
        df_active = df_branch[
            (df_branch[Headers.NUMBER_OF_DEVICES].to_numpy() > 0)
            | (df_branch[Headers.DEVICE_TYPE].to_numpy() == Content.PERFORATED)
        ]
        # setting the start segment number and start branch number
        if izone == 0:
            start_segment = max(df_device[Headers.START_SEGMENT_NUMBER]) + 1
            start_branch = max(df_device[Headers.BRANCH]) + 1
        else:
            start_segment = max(df_annulus[Headers.START_SEGMENT_NUMBER]) + 1
            start_branch = max(df_annulus[Headers.BRANCH]) + 1
        # now find the most downstream connection of the annulus zone
        idx_connection = np.argwhere(
            (df_branch[Headers.NUMBER_OF_DEVICES].to_numpy() > 0)
            | (df_branch[Headers.DEVICE_TYPE].to_numpy() == Content.PERFORATED)
        )
        if idx_connection[0] == 0:
            # If the first connection then everything is easy
            df_annulus_upstream, df_wseglink_upstream = calculate_upstream(
                df_branch, df_active, df_device, start_branch, annulus_length, start_segment, well_name
            )
        else:
            # meaning the main connection is not the most downstream segment
            # therefore we have to split the annulus segment into two
            # the splitting point is the most downstream segment
            # which have device segment open or PERF
            try:
                df_branch_downstream = df_branch.iloc[0 : idx_connection[0], :]
                df_branch_upstream = df_branch.iloc[idx_connection[0] :,]
            except TypeError:
                raise CompletorError(
                    "Most likely error is that Completor cannot have open annulus above top reservoir with"
                    " zero valves pr joint. Please contact user support if this is not the case."
                )
            # downstream part
            df_annulus_downstream = pd.DataFrame()
            df_annulus_downstream[Headers.START_SEGMENT_NUMBER] = start_segment + np.arange(
                df_branch_downstream.shape[0]
            )
            df_annulus_downstream[Headers.END_SEGMENT_NUMBER] = df_annulus_downstream[Headers.START_SEGMENT_NUMBER]
            df_annulus_downstream[Headers.BRANCH] = start_branch
            df_annulus_downstream[Headers.OUT] = df_annulus_downstream[Headers.START_SEGMENT_NUMBER] + 1
            df_annulus_downstream[Headers.MEASURED_DEPTH] = (
                df_branch_downstream[Headers.TUBING_MEASURED_DEPTH].to_numpy() + annulus_length
            )
            df_annulus_downstream[Headers.TRUE_VERTICAL_DEPTH] = df_branch_downstream[
                Headers.TRUE_VERTICAL_DEPTH
            ].to_numpy()
            df_annulus_downstream[Headers.WELL_BORE_DIAMETER] = df_branch_downstream[Headers.OUTER_DIAMETER].to_numpy()
            df_annulus_downstream[Headers.ROUGHNESS] = df_branch_downstream[Headers.ROUGHNESS].to_numpy()

            # no WSEGLINK in the downstream part because
            # no annulus segment have connection to
            # the device segment. in case you wonder why :)

            # upstream part
            # update the start segment and start branch
            start_segment = max(df_annulus_downstream[Headers.START_SEGMENT_NUMBER]) + 1
            start_branch = max(df_annulus_downstream[Headers.BRANCH]) + 1
            # create dataframe for upstream part
            df_annulus_upstream, df_wseglink_upstream = calculate_upstream(
                df_branch_upstream, df_active, df_device, start_branch, annulus_length, start_segment, well_name
            )
            # combine the two dataframe upstream and downstream
            df_annulus_upstream = pd.concat([df_annulus_downstream, df_annulus_upstream])

        # combine annulus and wseglink dataframe
        if izone == 0:
            df_annulus = df_annulus_upstream.copy(deep=True)
            df_wseglink = df_wseglink_upstream.copy(deep=True)
        else:
            df_annulus = pd.concat([df_annulus, df_annulus_upstream])
            df_wseglink = pd.concat([df_wseglink, df_wseglink_upstream])

    if df_wseglink.shape[0] > 0:
        df_wseglink = df_wseglink[[Headers.WELL, Headers.ANNULUS, Headers.DEVICE]]
        df_wseglink[Headers.ANNULUS] = df_wseglink[Headers.ANNULUS].astype(np.int64)
        df_wseglink[Headers.DEVICE] = df_wseglink[Headers.DEVICE].astype(np.int64)
        df_wseglink[Headers.EMPTY] = "/"

    if df_annulus.shape[0] > 0:
        df_annulus[Headers.EMPTY] = "/"
    return df_annulus, df_wseglink


def calculate_upstream(
    df_branch: pd.DataFrame,
    df_active: pd.DataFrame,
    df_device: pd.DataFrame,
    start_branch: int,
    annulus_length: float,
    start_segment: int,
    well_name: str,
) -> tuple[pd.DataFrame, pd.DataFrame]:
    """Calculate upstream for annulus and wseglink.

    Args:
        df_branch: The well for current annulus zone.
        df_active: Active segments (NDEVICES > 0 or DEVICETYPE is PERF).
        df_device: Device layer.
        start_branch: Start branch number.
        annulus_length: Annulus segment length increment. Default to 0.1.
        start_segment: Start segment number of annulus.
        well_name: Well name.

    Returns:
        Annulus upstream and wseglink upstream.
    """
    df_annulus_upstream = pd.DataFrame()
    df_annulus_upstream[Headers.START_SEGMENT_NUMBER] = start_segment + np.arange(df_branch.shape[0])
    df_annulus_upstream[Headers.END_SEGMENT_NUMBER] = df_annulus_upstream[Headers.START_SEGMENT_NUMBER]
    df_annulus_upstream[Headers.BRANCH] = start_branch
    out_segment = df_annulus_upstream[Headers.START_SEGMENT_NUMBER].to_numpy() - 1
    # determining the outlet segment of the annulus segment
    # if the annulus segment is not the most downstream which has connection
    # then the outlet is its adjacent annulus segment
    device_segment = get_outlet_segment(
        df_branch[Headers.TUBING_MEASURED_DEPTH].to_numpy(),
        df_device[Headers.MEASURED_DEPTH].to_numpy(),
        df_device[Headers.START_SEGMENT_NUMBER].to_numpy(),
    )
    # but for the most downstream annulus segment
    # its outlet is the device segment
    out_segment[0] = device_segment[0]
    # determining segment position
    md_ = df_branch[Headers.TUBING_MEASURED_DEPTH].to_numpy() + annulus_length
    md_[0] = md_[0] + annulus_length
    df_annulus_upstream[Headers.OUT] = out_segment
    df_annulus_upstream[Headers.MEASURED_DEPTH] = md_
    df_annulus_upstream[Headers.TRUE_VERTICAL_DEPTH] = df_branch[Headers.TRUE_VERTICAL_DEPTH].to_numpy()
    df_annulus_upstream[Headers.WELL_BORE_DIAMETER] = df_branch[Headers.OUTER_DIAMETER].to_numpy()
    df_annulus_upstream[Headers.ROUGHNESS] = df_branch[Headers.ROUGHNESS].to_numpy()
    device_segment = get_outlet_segment(
        df_active[Headers.TUBING_MEASURED_DEPTH].to_numpy(),
        df_device[Headers.MEASURED_DEPTH].to_numpy(),
        df_device[Headers.START_SEGMENT_NUMBER].to_numpy(),
    )
    annulus_segment = get_outlet_segment(
        df_active[Headers.TUBING_MEASURED_DEPTH].to_numpy(),
        df_annulus_upstream[Headers.MEASURED_DEPTH].to_numpy(),
        df_annulus_upstream[Headers.START_SEGMENT_NUMBER].to_numpy(),
    )
    outlet_segment = get_outlet_segment(
        df_active[Headers.TUBING_MEASURED_DEPTH].to_numpy(),
        df_annulus_upstream[Headers.MEASURED_DEPTH].to_numpy(),
        df_annulus_upstream[Headers.OUT].to_numpy(),
    )
    df_wseglink_upstream = pd.DataFrame(
        {
            Headers.WELL: [well_name] * device_segment.shape[0],
            Headers.ANNULUS: annulus_segment,
            Headers.DEVICE: device_segment,
            Headers.OUT: outlet_segment,
        }
    )
    # WSEGLINK is only for those segments whose outlet segment is not a device segment.
    df_wseglink_upstream = df_wseglink_upstream[
        df_wseglink_upstream[Headers.DEVICE] != df_wseglink_upstream[Headers.OUT]
    ]
    return df_annulus_upstream, df_wseglink_upstream


def connect_compseg_icv(
    df_reservoir: pd.DataFrame, df_device: pd.DataFrame, df_annulus: pd.DataFrame, df_completion: pd.DataFrame
) -> tuple[pd.DataFrame, pd.DataFrame]:
    """Connect COMPSEGS with the correct depth due to ICV segmenting combination.

    Args:
        df_reservoir: Reservoir data.
        df_device: Device data for this well and lateral.
        df_annulus: Annulus data for this well and lateral.
        df_completion: Completion data.

    Returns:
        Completion segments for devices and completion segments for annulus.
    """
    _MARKER_MEASURED_DEPTH = "TEMPORARY_MARKER_MEASURED_DEPTH"
    df_temp = df_completion[
        (df_completion[Headers.VALVES_PER_JOINT] > 0.0) | (df_completion[Headers.DEVICE_TYPE] == Content.PERFORATED)
    ]
    df_completion_table_clean = df_temp[
        (df_temp[Headers.ANNULUS] != Content.PACKER) & (df_temp[Headers.DEVICE_TYPE] == Content.INFLOW_CONTROL_VALVE)
    ]
    df_res = df_reservoir.copy(deep=True)

    df_res[_MARKER_MEASURED_DEPTH] = df_res[Headers.MEASURED_DEPTH]
    starts = df_completion_table_clean[Headers.START_MEASURED_DEPTH].apply(
        lambda x: max(x, df_res[Headers.START_MEASURED_DEPTH].iloc[0])
    )
    ends = df_completion_table_clean[Headers.END_MEASURED_DEPTH].apply(
        lambda x: min(x, df_res[Headers.END_MEASURED_DEPTH].iloc[-1])
    )
    for start, end in zip(starts, ends):
        condition = (
            f"@df_res.{Headers.MEASURED_DEPTH} >= {start} and @df_res.{Headers.MEASURED_DEPTH} <= {end} "
            f"and @df_res.{Headers.DEVICE_TYPE} == 'ICV'"
        )
        func = float(start + end) / 2
        column_index = df_res.query(condition).index
        df_res.loc[column_index, _MARKER_MEASURED_DEPTH] = func

    df_compseg_device = pd.merge_asof(
        left=df_res,
        right=df_device,
        left_on=_MARKER_MEASURED_DEPTH,
        right_on=Headers.MEASURED_DEPTH,
        direction="nearest",
    )
    df_compseg_annulus = pd.DataFrame()
    if (df_completion[Headers.ANNULUS] == Content.OPEN_ANNULUS).any():
        df_compseg_annulus = pd.merge_asof(
            left=df_res,
            right=df_annulus,
            left_on=_MARKER_MEASURED_DEPTH,
            right_on=Headers.MEASURED_DEPTH,
            direction="nearest",
        ).drop(_MARKER_MEASURED_DEPTH, axis=1)
    return df_compseg_device.drop(_MARKER_MEASURED_DEPTH, axis=1), df_compseg_annulus


def prepare_completion_segments(
    well_name: str,
    lateral: int,
    df_reservoir: pd.DataFrame,
    df_device: pd.DataFrame,
    df_annulus: pd.DataFrame,
    df_completion_table: pd.DataFrame,
    segment_length: float | str,
) -> pd.DataFrame:
    """Prepare output for COMPSEGS.

    Args:
        well_name: Well name.
        lateral: Lateral number.
        df_reservoir: The reservoir data.
        df_device:  Device data for this well and lateral.
        df_annulus: Annulus data for this well and lateral.
        df_completion_table: DataFrame.
        segment_length: Segment length.

    Returns:
        COMPSEGS DataFrame.
    """
    df_reservoir = df_reservoir[df_reservoir[Headers.WELL] == well_name]
    df_reservoir = df_reservoir[df_reservoir[Headers.LATERAL] == lateral]
    # compsegs is only for those who are either:
    # 1. open perforation in the device segment
    # 2. has number of device > 0
    # 3. it is connected in the annular zone
    df_reservoir = df_reservoir[
        (df_reservoir[Headers.ANNULUS_ZONE] > 0)
        | (df_reservoir[Headers.NUMBER_OF_DEVICES] > 0)
        | (df_reservoir[Headers.DEVICE_TYPE] == Content.PERFORATED)
    ]
    # sort device dataframe by MEASURED_DEPTH to be used for pd.merge_asof
    if df_reservoir.shape[0] == 0:
        return pd.DataFrame()
    df_device = df_device.sort_values(by=[Headers.MEASURED_DEPTH])
    if isinstance(segment_length, str):
        if segment_length.upper() == "USER":
            segment_length = -1.0
    icv_segmenting = (
        df_reservoir[Headers.DEVICE_TYPE].nunique() > 1
        and (df_reservoir[Headers.DEVICE_TYPE] == Content.INFLOW_CONTROL_VALVE).any()
        and not df_reservoir[Headers.NUMBER_OF_DEVICES].empty
    )
    if df_annulus.empty:
        # There are no annular zones then all cells in this lateral and this well is connected to the device segment.
        if isinstance(segment_length, float):
            if segment_length >= 0:
                df_compseg_device = pd.merge_asof(
                    left=df_reservoir, right=df_device, on=[Headers.MEASURED_DEPTH], direction="nearest"
                )
            else:
                # Ensure that tubing segment boundaries as described in the case
                # file are honored.
                # Associate reservoir cells with tubing segment midpoints using
                # markers
                df_compseg_device, df_compseg_annulus = connect_compseg_usersegment(
                    df_reservoir, df_device, df_annulus, df_completion_table
                )
        else:
            df_compseg_device = pd.merge_asof(
                left=df_reservoir, right=df_device, on=[Headers.MEASURED_DEPTH], direction="nearest"
            )
        if icv_segmenting:
            df_compseg_device, _ = connect_compseg_icv(df_reservoir, df_device, df_annulus, df_completion_table)
        compseg = pd.DataFrame()
        compseg[Headers.I] = df_compseg_device[Headers.I].to_numpy()
        compseg[Headers.J] = df_compseg_device[Headers.J].to_numpy()
        compseg[Headers.K] = df_compseg_device[Headers.K].to_numpy()
        # take the BRANCH column from df_device
        compseg[Headers.BRANCH] = df_compseg_device[Headers.BRANCH].to_numpy()
        compseg[Headers.START_MEASURED_DEPTH] = df_compseg_device[Headers.START_MEASURED_DEPTH].to_numpy()
        compseg[Headers.END_MEASURED_DEPTH] = df_compseg_device[Headers.END_MEASURED_DEPTH].to_numpy()
        compseg[Headers.COMPSEGS_DIRECTION] = df_compseg_device[Headers.COMPSEGS_DIRECTION].to_numpy()
        compseg[Headers.DEF] = "3*"
        compseg[Headers.START_SEGMENT_NUMBER] = df_compseg_device[Headers.START_SEGMENT_NUMBER].to_numpy()
    else:
        # sort the df_annulus and df_device
        df_annulus = df_annulus.sort_values(by=[Headers.MEASURED_DEPTH])
        if isinstance(segment_length, float):
            # SEGMENTLENGTH = FIXED
            if segment_length >= 0:
                df_compseg_annulus = pd.merge_asof(
                    left=df_reservoir, right=df_annulus, on=[Headers.MEASURED_DEPTH], direction="nearest"
                )
                df_compseg_device = pd.merge_asof(
                    left=df_reservoir, right=df_device, on=[Headers.MEASURED_DEPTH], direction="nearest"
                )
            else:
                # Ensure that tubing segment boundaries as described in the case
                # file are honored.
                # Associate reservoir cells with tubing segment midpoints using
                # markers
                df_compseg_device, df_compseg_annulus = connect_compseg_usersegment(
                    df_reservoir, df_device, df_annulus, df_completion_table
                )
                # Restore original sorting of DataFrames
                df_compseg_annulus.sort_values(by=[Headers.START_MEASURED_DEPTH], inplace=True)
                df_compseg_device.sort_values(by=[Headers.START_MEASURED_DEPTH], inplace=True)
                df_compseg_device.drop([Headers.MARKER], axis=1, inplace=True)
                df_compseg_annulus.drop([Headers.MARKER], axis=1, inplace=True)
        else:
            df_compseg_annulus = pd.merge_asof(
                left=df_reservoir, right=df_annulus, on=[Headers.MEASURED_DEPTH], direction="nearest"
            )
            df_compseg_device = pd.merge_asof(
                left=df_reservoir, right=df_device, on=[Headers.MEASURED_DEPTH], direction="nearest"
            )
        if icv_segmenting:
            df_compseg_device, df_compseg_annulus = connect_compseg_icv(
                df_reservoir, df_device, df_annulus, df_completion_table
            )

        compseg = pd.DataFrame(
            {
                Headers.I: choose_layer(df_reservoir, df_compseg_annulus, df_compseg_device, Headers.I),
                Headers.J: choose_layer(df_reservoir, df_compseg_annulus, df_compseg_device, Headers.J),
                Headers.K: choose_layer(df_reservoir, df_compseg_annulus, df_compseg_device, Headers.K),
                Headers.BRANCH: choose_layer(df_reservoir, df_compseg_annulus, df_compseg_device, Headers.BRANCH),
                Headers.START_MEASURED_DEPTH: choose_layer(
                    df_reservoir, df_compseg_annulus, df_compseg_device, Headers.START_MEASURED_DEPTH
                ),
                Headers.END_MEASURED_DEPTH: choose_layer(
                    df_reservoir, df_compseg_annulus, df_compseg_device, Headers.END_MEASURED_DEPTH
                ),
                Headers.COMPSEGS_DIRECTION: choose_layer(
                    df_reservoir, df_compseg_annulus, df_compseg_device, Headers.COMPSEGS_DIRECTION
                ),
                Headers.DEF: "3*",
                Headers.START_SEGMENT_NUMBER: choose_layer(
                    df_reservoir, df_compseg_annulus, df_compseg_device, Headers.START_SEGMENT_NUMBER
                ),
            }
        )
    compseg[Headers.EMPTY] = "/"
    return compseg


def connect_compseg_usersegment(
    df_reservoir: pd.DataFrame, df_device: pd.DataFrame, df_annulus: pd.DataFrame, df_completion_table: pd.DataFrame
) -> tuple[pd.DataFrame, pd.DataFrame]:
    """Connect COMPSEGS with user segmentation.

    This method will connect df_reservoir with df_device and df_annulus in accordance with its
    depth in the df_completion due to user segmentation method.

    Args:
        df_reservoir: The reservoir data.
        df_device: Device data for this well and lateral.
        df_annulus: Annulus data for this well and lateral.
        df_completion_table: Completion data.

    Returns:
        Completion segments for devices and completion segments for annulus.
    """
    # check on top of df_res if the completion table is feasible
    df_temp = df_completion_table[
        (df_completion_table[Headers.VALVES_PER_JOINT] > 0.0)
        | (df_completion_table[Headers.DEVICE_TYPE] == Content.PERFORATED)
    ]
    df_completion_table_clean = df_temp[(df_temp[Headers.ANNULUS] != Content.PACKER)]
    if not df_annulus.empty:
        df_completion_table_clean = df_completion_table[df_completion_table[Headers.ANNULUS] == Content.OPEN_ANNULUS]
    df_completion_table_clean = df_completion_table_clean[
        (df_completion_table_clean[Headers.END_MEASURED_DEPTH] > df_reservoir[Headers.START_MEASURED_DEPTH].iloc[0])
    ]
    df_annulus.reset_index(drop=True, inplace=True)
    df_res = df_reservoir.assign(MARKER=[0 for _ in range(df_reservoir.shape[0])])
    df_dev = df_device.assign(MARKER=[x + 1 for x in range(df_device.shape[0])])
    df_ann = df_annulus.assign(MARKER=[x + 1 for x in range(df_annulus.shape[0])])
    starts = df_completion_table_clean[Headers.START_MEASURED_DEPTH].apply(
        lambda x: max(x, df_res[Headers.START_MEASURED_DEPTH].iloc[0])
    )
    ends = df_completion_table_clean[Headers.END_MEASURED_DEPTH].apply(
        lambda x: min(x, df_res[Headers.END_MEASURED_DEPTH].iloc[-1])
    )
    func = 1
    for start, end in zip(starts, ends):
        condition = f"@df_res.{Headers.MEASURED_DEPTH} >= {start} and @df_res.{Headers.MEASURED_DEPTH} <= {end}"
        column_to_modify = Headers.MARKER
        column_index = df_res.query(condition).index
        df_res.loc[column_index, column_to_modify] = func
        func += 1
    df_res.reset_index(drop=True, inplace=True)
    df_compseg_annulus = pd.DataFrame()
    if not df_annulus.empty:
        try:
            df_compseg_annulus = pd.merge_asof(
                left=df_res.sort_values(Headers.MARKER), right=df_ann, on=[Headers.MARKER], direction="nearest"
            )
        except ValueError as err:
            raise CompletorError(
                "Unexpected error when merging data frames. Please contact the "
                "dev-team with the stack trace above and the files that caused this error."
            ) from err
    try:
        df_compseg_device = pd.merge_asof(
            left=df_res.sort_values(Headers.MARKER), right=df_dev, on=[Headers.MARKER], direction="nearest"
        )
    except ValueError as err:
        raise CompletorError(
            "Unexpected error when merging data frames. Please contact the "
            "dev-team with the stack trace above and the files that caused this error."
        ) from err

    return df_compseg_device, df_compseg_annulus


def choose_layer(
    df_reservoir: pd.DataFrame, df_compseg_annulus: pd.DataFrame, df_compseg_device: pd.DataFrame, parameter: str
) -> npt.NDArray[np.float64 | np.int64]:
    """Choose relevant parameters from either completion segments annulus or completion segments device.

    Args:
        df_reservoir:
        df_compseg_annulus:
        df_compseg_device:
        parameter:

    Returns:
        Relevant parameters.
    """
    branch_num = df_reservoir[Headers.ANNULUS_ZONE].to_numpy()
    ndevice = df_reservoir[Headers.NUMBER_OF_DEVICES].to_numpy()
    dev_type = df_reservoir[Headers.DEVICE_TYPE].to_numpy()
    return np.where(
        branch_num > 0,
        df_compseg_annulus[parameter].to_numpy(),
        np.where((ndevice > 0) | (dev_type == Content.PERFORATED), df_compseg_device[parameter].to_numpy(), -1),
    )


def fix_well_id(df_reservoir: pd.DataFrame, df_completion: pd.DataFrame) -> pd.DataFrame:
    """Ensure that well/casing inner diameter in the COMPDAT section is in agreement with
    the case/config file and not the input schedule file.

    Args:
        df_reservoir: Reservoir data.
        df_completion: Completion data for current well/lateral.

    Returns:
        Corrected DataFrame for current well/lateral with inner diameter taken from the casefile object.
    """
    df_reservoir = df_reservoir.copy(deep=True)
    completion_diameters = []
    for md_reservoir in df_reservoir[Headers.MEASURED_DEPTH]:
        for start_completion, outer_inner_diameter_completion, end_completion in zip(
            df_completion[Headers.START_MEASURED_DEPTH],
            df_completion[Headers.OUTER_DIAMETER],
            df_completion[Headers.END_MEASURED_DEPTH],
        ):
            if start_completion <= md_reservoir <= end_completion:
                completion_diameters.append(outer_inner_diameter_completion)
                break
    df_reservoir[Headers.WELL_BORE_DIAMETER] = completion_diameters
    return df_reservoir


def prepare_completion_data(
    well_name: str, lateral: int, df_reservoir: pd.DataFrame, df_completion: pd.DataFrame
) -> pd.DataFrame:
    """Prepare COMPDAT data frame.

    Args:
        well_name: Well name.
        lateral: Lateral number.
        df_reservoir: Reservoir data.
        df_completion: Completion data.

    Returns:
        COMPDAT.
    """
    df_reservoir = df_reservoir[df_reservoir[Headers.WELL] == well_name]
    df_reservoir = df_reservoir[df_reservoir[Headers.LATERAL] == lateral]
    df_reservoir = df_reservoir[
        (df_reservoir[Headers.ANNULUS_ZONE] > 0)
        | ((df_reservoir[Headers.NUMBER_OF_DEVICES] > 0) | (df_reservoir[Headers.DEVICE_TYPE] == Content.PERFORATED))
    ]
    if df_reservoir.shape[0] == 0:
        return pd.DataFrame()
    compdat = pd.DataFrame()
    compdat[Headers.WELL] = [well_name] * df_reservoir.shape[0]
    compdat[Headers.I] = df_reservoir[Headers.I].to_numpy()
    compdat[Headers.J] = df_reservoir[Headers.J].to_numpy()
    compdat[Headers.K] = df_reservoir[Headers.K].to_numpy()
    compdat[Headers.K2] = df_reservoir[Headers.K2].to_numpy()
    compdat[Headers.FLAG] = df_reservoir[Headers.STATUS].to_numpy()
    compdat[Headers.SATURATION_FUNCTION_REGION_NUMBERS] = df_reservoir[
        Headers.SATURATION_FUNCTION_REGION_NUMBERS
    ].to_numpy()
    compdat[Headers.CONNECTION_FACTOR] = df_reservoir[Headers.CONNECTION_FACTOR].to_numpy()
    compdat[Headers.WELL_BORE_DIAMETER] = fix_well_id(df_reservoir, df_completion)[
        Headers.WELL_BORE_DIAMETER
    ].to_numpy()
    compdat[Headers.FORMATION_PERMEABILITY_THICKNESS] = df_reservoir[
        Headers.FORMATION_PERMEABILITY_THICKNESS
    ].to_numpy()
    compdat[Headers.SKIN] = df_reservoir[Headers.SKIN].to_numpy()
    compdat[Headers.D_FACTOR] = df_reservoir[Headers.D_FACTOR].to_numpy()
    compdat[Headers.COMPDAT_DIRECTION] = df_reservoir[Headers.COMPDAT_DIRECTION].to_numpy()
    compdat[Headers.RO] = df_reservoir[Headers.RO].to_numpy()
    # remove default columns
    compdat = trim_pandas(compdat)
    compdat[Headers.EMPTY] = "/"
    return compdat


def prepare_autonomous_inflow_control_device(
    well_name: str, df_well: pd.DataFrame, df_device: pd.DataFrame
) -> pd.DataFrame:
    """Prepare WSEGAICD data frame.

    Args:
        well_name: Well name.
        lateral: Lateral number.
        df_well: Well data.
        df_device: From function prepare_device_layer for this well and this lateral.

    Returns:
        WSEGAICD.
    """
<<<<<<< HEAD
    df_well = df_well[(df_well[Headers.DEVICE_TYPE] == "PERF") | (df_well[Headers.NUMBER_OF_DEVICES] > 0)]
=======
    df_well = df_well[df_well[Headers.WELL] == well_name]
    df_well = df_well[df_well[Headers.LATERAL] == lateral]
    df_well = df_well[(df_well[Headers.DEVICE_TYPE] == Content.PERFORATED) | (df_well[Headers.NUMBER_OF_DEVICES] > 0)]
>>>>>>> e589befe
    if df_well.shape[0] == 0:
        return pd.DataFrame()
    df_merge = pd.merge_asof(
        left=df_device,
        right=df_well,
        left_on=[Headers.MEASURED_DEPTH],
        right_on=[Headers.TUBING_MEASURED_DEPTH],
        direction="nearest",
    )
    df_merge = df_merge[df_merge[Headers.DEVICE_TYPE] == Content.AUTONOMOUS_INFLOW_CONTROL_DEVICE]
    wsegaicd = pd.DataFrame()
    if df_merge.shape[0] > 0:
        wsegaicd[Headers.WELL] = [well_name] * df_merge.shape[0]
        wsegaicd[Headers.START_SEGMENT_NUMBER] = df_merge[Headers.START_SEGMENT_NUMBER].to_numpy()
        wsegaicd[Headers.END_SEGMENT_NUMBER] = df_merge[Headers.START_SEGMENT_NUMBER].to_numpy()
        wsegaicd[Headers.STRENGTH] = df_merge[Headers.STRENGTH].to_numpy()
        wsegaicd[Headers.SCALE_FACTOR] = df_merge[Headers.SCALE_FACTOR].to_numpy()
        wsegaicd[Headers.CALIBRATION_FLUID_DENSITY] = df_merge[Headers.AICD_CALIBRATION_FLUID_DENSITY].to_numpy()
        wsegaicd[Headers.CALIBRATION_FLUID_VISCOSITY] = df_merge[Headers.AICD_FLUID_VISCOSITY].to_numpy()
        wsegaicd[Headers.DEF] = ["5*"] * df_merge.shape[0]
        wsegaicd[Headers.X] = df_merge[Headers.X].to_numpy()
        wsegaicd[Headers.Y] = df_merge[Headers.Y].to_numpy()
        wsegaicd[Headers.FLAG] = [Headers.OPEN] * df_merge.shape[0]
        wsegaicd[Headers.A] = df_merge[Headers.A].to_numpy()
        wsegaicd[Headers.B] = df_merge[Headers.B].to_numpy()
        wsegaicd[Headers.C] = df_merge[Headers.C].to_numpy()
        wsegaicd[Headers.D] = df_merge[Headers.D].to_numpy()
        wsegaicd[Headers.E] = df_merge[Headers.E].to_numpy()
        wsegaicd[Headers.F] = df_merge[Headers.F].to_numpy()
        wsegaicd[Headers.EMPTY] = "/"
    return wsegaicd


def prepare_inflow_control_device(well_name: str, df_well: pd.DataFrame, df_device: pd.DataFrame) -> pd.DataFrame:
    """Prepare WSEGSICD data frame.

    Args:
        well_name: Well name.
        lateral: Lateral number.
        df_well: Well data.
        df_device: Device data for this well and lateral.

    Returns:
        WSEGSICD.
    """
<<<<<<< HEAD
    df_well = df_well[(df_well[Headers.DEVICE_TYPE] == "PERF") | (df_well[Headers.NUMBER_OF_DEVICES] > 0)]
=======
    df_well = df_well[df_well[Headers.LATERAL] == lateral]
    df_well = df_well[(df_well[Headers.DEVICE_TYPE] == Content.PERFORATED) | (df_well[Headers.NUMBER_OF_DEVICES] > 0)]
>>>>>>> e589befe
    if df_well.shape[0] == 0:
        return pd.DataFrame()
    df_merge = pd.merge_asof(
        left=df_device,
        right=df_well,
        left_on=[Headers.MEASURED_DEPTH],
        right_on=[Headers.TUBING_MEASURED_DEPTH],
        direction="nearest",
    )
    df_merge = df_merge[df_merge[Headers.DEVICE_TYPE] == Content.INFLOW_CONTROL_DEVICE]
    wsegsicd = pd.DataFrame()
    if df_merge.shape[0] > 0:
        wsegsicd[Headers.WELL] = [well_name] * df_merge.shape[0]
        wsegsicd[Headers.START_SEGMENT_NUMBER] = df_merge[Headers.START_SEGMENT_NUMBER].to_numpy()
        wsegsicd[Headers.END_SEGMENT_NUMBER] = df_merge[Headers.START_SEGMENT_NUMBER].to_numpy()
        wsegsicd[Headers.STRENGTH] = df_merge[Headers.STRENGTH].to_numpy()
        wsegsicd[Headers.SCALE_FACTOR] = df_merge[Headers.SCALE_FACTOR].to_numpy()
        wsegsicd[Headers.CALIBRATION_FLUID_DENSITY] = df_merge[Headers.CALIBRATION_FLUID_DENSITY].to_numpy()
        wsegsicd[Headers.CALIBRATION_FLUID_VISCOSITY] = df_merge[Headers.CALIBRATION_FLUID_VISCOSITY].to_numpy()
        wsegsicd[Headers.WATER_CUT] = df_merge[Headers.WATER_CUT].to_numpy()
        wsegsicd[Headers.EMPTY] = "/"
    return wsegsicd


def prepare_valve(well_name: str, df_well: pd.DataFrame, df_device: pd.DataFrame) -> pd.DataFrame:
    """Prepare WSEGVALV data frame.

    Args:
        well_name: Well name.
        df_well: Well data.
        df_device: From function prepare_device_layer for this well and this lateral.

    Returns:
        WSEGVALV.
    """
<<<<<<< HEAD
    df_well = df_well[(df_well[Headers.DEVICE_TYPE] == "PERF") | (df_well[Headers.NUMBER_OF_DEVICES] > 0)]
=======
    df_well = df_well[df_well[Headers.LATERAL] == lateral]
    df_well = df_well[(df_well[Headers.DEVICE_TYPE] == Content.PERFORATED) | (df_well[Headers.NUMBER_OF_DEVICES] > 0)]
>>>>>>> e589befe
    if df_well.shape[0] == 0:
        return pd.DataFrame()
    df_merge = pd.merge_asof(
        left=df_device,
        right=df_well,
        left_on=[Headers.MEASURED_DEPTH],
        right_on=[Headers.TUBING_MEASURED_DEPTH],
        direction="nearest",
    )
    df_merge = df_merge[df_merge[Headers.DEVICE_TYPE] == Content.VALVE].reset_index(drop=True)
    wsegvalv = pd.DataFrame()
    if df_merge.shape[0] > 0:
        wsegvalv[Headers.WELL] = [well_name] * df_merge.shape[0]
        wsegvalv[Headers.START_SEGMENT_NUMBER] = df_merge[Headers.START_SEGMENT_NUMBER].to_numpy()
        # the Cv is already corrected by the scaling factor
        wsegvalv[Headers.FLOW_COEFFICIENT] = df_merge[Headers.FLOW_COEFFICIENT].to_numpy()
        wsegvalv[Headers.FLOW_CROSS_SECTIONAL_AREA] = df_merge[Headers.FLOW_CROSS_SECTIONAL_AREA].to_numpy()
        wsegvalv[Headers.ADDITIONAL_PIPE_LENGTH_FRICTION_PRESSURE_DROP] = "5*"
        wsegvalv[Headers.MAX_FLOW_CROSS_SECTIONAL_AREA] = df_merge[Headers.MAX_FLOW_CROSS_SECTIONAL_AREA].fillna(
            df_merge[Headers.FLOW_CROSS_SECTIONAL_AREA]
        )
        wsegvalv[Headers.EMPTY] = "/"
    return wsegvalv


def prepare_inflow_control_valve(
    well_name: str,
    lateral: int,
    df_well: pd.DataFrame,
    df_device: pd.DataFrame,
    df_tubing: pd.DataFrame,
    df_icv_tubing: pd.DataFrame,
    df_icv: pd.DataFrame,
) -> pd.DataFrame:
    """Prepare WSEGICV DataFrame with WSEGVALV format. Include ICVs in device and tubing layer.

    Args:
        well_name: Well name.
        lateral: Lateral number.
        df_well: Well data.
        df_device: From function prepare_device_layer for this well and this lateral.
        df_tubing: From function prepare_tubing_layer for this well and this lateral.
        df_icv_tubing: df_icv_tubing completion from class ReadCaseFile.
        df_icv: df_icv for WSEGICV keyword from class ReadCaseFile.

    Returns:
        Dataframe for ICV.
    """
    df_well = df_well[
        (df_well[Headers.LATERAL] == lateral)
        & ((df_well[Headers.DEVICE_TYPE] == Content.PERFORATED) | (df_well[Headers.NUMBER_OF_DEVICES] > 0))
    ]
    if df_well.empty:
        return df_well
    df_merge = pd.merge_asof(
        left=df_device,
        right=df_well,
        left_on=Headers.MEASURED_DEPTH,
        right_on=Headers.TUBING_MEASURED_DEPTH,
        direction="nearest",
    )
    wsegicv = pd.DataFrame()
    df_merge = df_merge[df_merge[Headers.DEVICE_TYPE] == Content.INFLOW_CONTROL_VALVE]
    if not df_merge.empty:
        wsegicv = df_merge.copy()
        wsegicv = wsegicv[
            [
                Headers.START_SEGMENT_NUMBER,
                Headers.FLOW_COEFFICIENT,
                Headers.FLOW_CROSS_SECTIONAL_AREA,
                Headers.MAX_FLOW_CROSS_SECTIONAL_AREA,
            ]
        ]
        wsegicv[Headers.WELL] = [well_name] * df_merge.shape[0]
        wsegicv[Headers.DEFAULTS] = "5*"
        wsegicv[Headers.MAX_FLOW_CROSS_SECTIONAL_AREA] = wsegicv[Headers.MAX_FLOW_CROSS_SECTIONAL_AREA].fillna(
            df_merge[Headers.FLOW_CROSS_SECTIONAL_AREA]
        )
        wsegicv = wsegicv.reindex(
            columns=[
                Headers.WELL,
                Headers.START_SEGMENT_NUMBER,
                Headers.FLOW_COEFFICIENT,
                Headers.FLOW_CROSS_SECTIONAL_AREA,
                Headers.DEFAULTS,
                Headers.MAX_FLOW_CROSS_SECTIONAL_AREA,
            ]
        )
        wsegicv[Headers.EMPTY] = "/"
        # create tubing icv table
    if not df_icv_tubing.empty:
        mask = (df_icv_tubing[Headers.WELL] == well_name) & (df_icv_tubing[Headers.BRANCH] == lateral)
        df_icv_tubing = df_icv_tubing.loc[mask]
        df_merge_tubing = pd.merge_asof(left=df_icv_tubing, right=df_icv, on=Headers.DEVICE_NUMBER, direction="nearest")
        df_merge_tubing = pd.merge_asof(
            left=df_merge_tubing,
            right=df_tubing,
            left_on=Headers.START_MEASURED_DEPTH,
            right_on=Headers.MEASURED_DEPTH,
            direction="nearest",
        )
        df_temp = df_merge_tubing.copy()
        df_temp = df_temp[
            [
                Headers.START_SEGMENT_NUMBER,
                Headers.FLOW_COEFFICIENT,
                Headers.FLOW_CROSS_SECTIONAL_AREA,
                Headers.MAX_FLOW_CROSS_SECTIONAL_AREA,
            ]
        ]
        df_temp[Headers.WELL] = [well_name] * df_merge_tubing.shape[0]
        df_temp[Headers.DEFAULTS] = "5*"
        df_temp[Headers.MAX_FLOW_CROSS_SECTIONAL_AREA] = df_temp[Headers.MAX_FLOW_CROSS_SECTIONAL_AREA].fillna(
            math.pi * 0.5 * df_tubing[Headers.WELL_BORE_DIAMETER] ** 2
        )
        df_temp = df_temp.reindex(
            columns=[
                Headers.WELL,
                Headers.START_SEGMENT_NUMBER,
                Headers.FLOW_COEFFICIENT,
                Headers.FLOW_CROSS_SECTIONAL_AREA,
                Headers.DEFAULTS,
                Headers.MAX_FLOW_CROSS_SECTIONAL_AREA,
            ]
        )
        df_temp[Headers.EMPTY] = "/"
        wsegicv = pd.concat([wsegicv, df_temp], axis=0).reset_index(drop=True)
    return wsegicv


def prepare_density_activated_recovery(well_name: str, df_well: pd.DataFrame, df_device: pd.DataFrame) -> pd.DataFrame:
    """Prepare data frame for DAR.

    Args:
        well_name: Well name.
        lateral: Lateral number.
        df_well: Well data.
        df_device: Device data for this well and lateral.

    Returns:
        DataFrame for DAR.
    """
<<<<<<< HEAD
    df_well = df_well[(df_well[Headers.DEVICE_TYPE] == "PERF") | (df_well[Headers.NUMBER_OF_DEVICES] > 0)]
=======
    df_well = df_well[df_well[Headers.LATERAL] == lateral]
    df_well = df_well[(df_well[Headers.DEVICE_TYPE] == Content.PERFORATED) | (df_well[Headers.NUMBER_OF_DEVICES] > 0)]
>>>>>>> e589befe
    if df_well.shape[0] == 0:
        return pd.DataFrame()
    df_merge = pd.merge_asof(
        left=df_device,
        right=df_well,
        left_on=[Headers.MEASURED_DEPTH],
        right_on=[Headers.TUBING_MEASURED_DEPTH],
        direction="nearest",
    )
    df_merge = df_merge[df_merge[Headers.DEVICE_TYPE] == Content.DENSITY_ACTIVATED_RECOVERY]
    wsegdar = pd.DataFrame()
    if df_merge.shape[0] > 0:
        wsegdar[Headers.WELL] = [well_name] * df_merge.shape[0]
        wsegdar[Headers.START_SEGMENT_NUMBER] = df_merge[Headers.START_SEGMENT_NUMBER].to_numpy()
        # the Cv is already corrected by the scaling factor
        wsegdar[Headers.FLOW_COEFFICIENT] = df_merge[Headers.FLOW_COEFFICIENT].to_numpy()
        wsegdar[Headers.OIL_FLOW_CROSS_SECTIONAL_AREA] = df_merge[Headers.OIL_FLOW_CROSS_SECTIONAL_AREA].to_numpy()
        wsegdar[Headers.GAS_FLOW_CROSS_SECTIONAL_AREA] = df_merge[Headers.GAS_FLOW_CROSS_SECTIONAL_AREA].to_numpy()
        wsegdar[Headers.WATER_FLOW_CROSS_SECTIONAL_AREA] = df_merge[Headers.WATER_FLOW_CROSS_SECTIONAL_AREA].to_numpy()
        wsegdar[Headers.WATER_HOLDUP_FRACTION_LOW_CUTOFF] = df_merge[
            Headers.WATER_HOLDUP_FRACTION_LOW_CUTOFF
        ].to_numpy()
        wsegdar[Headers.WATER_HOLDUP_FRACTION_HIGH_CUTOFF] = df_merge[
            Headers.WATER_HOLDUP_FRACTION_HIGH_CUTOFF
        ].to_numpy()
        wsegdar[Headers.GAS_HOLDUP_FRACTION_LOW_CUTOFF] = df_merge[Headers.GAS_HOLDUP_FRACTION_LOW_CUTOFF].to_numpy()
        wsegdar[Headers.GAS_HOLDUP_FRACTION_HIGH_CUTOFF] = df_merge[Headers.GAS_HOLDUP_FRACTION_HIGH_CUTOFF].to_numpy()
        wsegdar[Headers.DEFAULTS] = "5*"
        wsegdar[Headers.MAX_FLOW_CROSS_SECTIONAL_AREA] = wsegdar[Headers.OIL_FLOW_CROSS_SECTIONAL_AREA].to_numpy()
        wsegdar[Headers.EMPTY] = "/"
    return wsegdar


def prepare_autonomous_inflow_control_valve(
    well_name: str, df_well: pd.DataFrame, df_device: pd.DataFrame
) -> pd.DataFrame:
    """Prepare data frame for AICV.

    Args:
        well_name: Well name.
        lateral: Lateral number.
        df_well: Well data.
        df_device: Device data for this well and lateral.

    Returns:
        DataFrame for AICV.
    """
<<<<<<< HEAD
    df_well = df_well[(df_well[Headers.DEVICE_TYPE] == "PERF") | (df_well[Headers.NUMBER_OF_DEVICES] > 0)]
=======
    df_well = df_well[df_well[Headers.LATERAL] == lateral]
    df_well = df_well[(df_well[Headers.DEVICE_TYPE] == Content.PERFORATED) | (df_well[Headers.NUMBER_OF_DEVICES] > 0)]
>>>>>>> e589befe
    if df_well.shape[0] == 0:
        return pd.DataFrame()
    df_merge = pd.merge_asof(
        left=df_device,
        right=df_well,
        left_on=[Headers.MEASURED_DEPTH],
        right_on=[Headers.TUBING_MEASURED_DEPTH],
        direction="nearest",
    )
    df_merge = df_merge[df_merge[Headers.DEVICE_TYPE] == Content.AUTONOMOUS_INFLOW_CONTROL_VALVE]
    wsegaicv = pd.DataFrame()
    if df_merge.shape[0] > 0:
        wsegaicv[Headers.WELL] = [well_name] * df_merge.shape[0]
        wsegaicv[Headers.START_SEGMENT_NUMBER] = df_merge[Headers.START_SEGMENT_NUMBER].to_numpy()
        wsegaicv[Headers.END_SEGMENT_NUMBER] = df_merge[Headers.START_SEGMENT_NUMBER].to_numpy()
        wsegaicv[Headers.ALPHA_MAIN] = df_merge[Headers.ALPHA_MAIN].to_numpy()
        wsegaicv[Headers.SCALE_FACTOR] = df_merge[Headers.SCALE_FACTOR].to_numpy()
        wsegaicv[Headers.CALIBRATION_FLUID_DENSITY] = df_merge[Headers.AICV_CALIBRATION_FLUID_DENSITY].to_numpy()
        wsegaicv[Headers.CALIBRATION_FLUID_VISCOSITY] = df_merge[Headers.AICV_FLUID_VISCOSITY].to_numpy()
        wsegaicv[Headers.DEF] = ["5*"] * df_merge.shape[0]
        wsegaicv[Headers.X_MAIN] = df_merge[Headers.X_MAIN].to_numpy()
        wsegaicv[Headers.Y_MAIN] = df_merge[Headers.Y_MAIN].to_numpy()
        wsegaicv[Headers.FLAG] = [Headers.OPEN] * df_merge.shape[0]
        wsegaicv[Headers.A_MAIN] = df_merge[Headers.A_MAIN].to_numpy()
        wsegaicv[Headers.B_MAIN] = df_merge[Headers.B_MAIN].to_numpy()
        wsegaicv[Headers.C_MAIN] = df_merge[Headers.C_MAIN].to_numpy()
        wsegaicv[Headers.D_MAIN] = df_merge[Headers.D_MAIN].to_numpy()
        wsegaicv[Headers.E_MAIN] = df_merge[Headers.E_MAIN].to_numpy()
        wsegaicv[Headers.F_MAIN] = df_merge[Headers.F_MAIN].to_numpy()
        wsegaicv[Headers.ALPHA_PILOT] = df_merge[Headers.ALPHA_PILOT].to_numpy()
        wsegaicv[Headers.X_PILOT] = df_merge[Headers.X_PILOT].to_numpy()
        wsegaicv[Headers.Y_PILOT] = df_merge[Headers.Y_PILOT].to_numpy()
        wsegaicv[Headers.A_PILOT] = df_merge[Headers.A_PILOT].to_numpy()
        wsegaicv[Headers.B_PILOT] = df_merge[Headers.B_PILOT].to_numpy()
        wsegaicv[Headers.C_PILOT] = df_merge[Headers.C_PILOT].to_numpy()
        wsegaicv[Headers.D_PILOT] = df_merge[Headers.D_PILOT].to_numpy()
        wsegaicv[Headers.E_PILOT] = df_merge[Headers.E_PILOT].to_numpy()
        wsegaicv[Headers.F_PILOT] = df_merge[Headers.F_PILOT].to_numpy()
        wsegaicv[Headers.AICV_WATER_CUT] = df_merge[Headers.AICV_WATER_CUT].to_numpy()
        wsegaicv[Headers.AICV_GAS_HOLDUP_FRACTION] = df_merge[Headers.AICV_GAS_HOLDUP_FRACTION].to_numpy()
        wsegaicv[Headers.EMPTY] = "/"
    return wsegaicv


def print_wsegdar(df_wsegdar: pd.DataFrame, well_number: int) -> str:
    """Print DAR devices.

    Args:
        df_wsegdar: Output from function prepare_wsegdar.
        well_number: Well number.

    Returns:
        Formatted actions to be included in the output file.

    Raises:
        CompletorError: If there are to many wells and/or segments with DAR.
    """
    header = [
        [
            Headers.WELL,
            Headers.START_SEGMENT_NUMBER,
            Headers.FLOW_COEFFICIENT,
            Headers.GAS_FLOW_CROSS_SECTIONAL_AREA,
            Headers.DEFAULTS,
            Headers.MAX_FLOW_CROSS_SECTIONAL_AREA,
        ],
        [
            Headers.WELL,
            Headers.START_SEGMENT_NUMBER,
            Headers.FLOW_COEFFICIENT,
            Headers.WATER_FLOW_CROSS_SECTIONAL_AREA,
            Headers.DEFAULTS,
            Headers.MAX_FLOW_CROSS_SECTIONAL_AREA,
        ],
        [
            Headers.WELL,
            Headers.START_SEGMENT_NUMBER,
            Headers.FLOW_COEFFICIENT,
            Headers.OIL_FLOW_CROSS_SECTIONAL_AREA,
            Headers.DEFAULTS,
            Headers.MAX_FLOW_CROSS_SECTIONAL_AREA,
        ],
        [
            Headers.WELL,
            Headers.START_SEGMENT_NUMBER,
            Headers.FLOW_COEFFICIENT,
            Headers.OIL_FLOW_CROSS_SECTIONAL_AREA,
            Headers.DEFAULTS,
            Headers.MAX_FLOW_CROSS_SECTIONAL_AREA,
        ],
    ]
    sign_water = ["<=", ">", "", "<"]
    sign_gas = [">", "<=", "<", ""]
    suvtrig = ["0", "0", "1", "2"]
    action = "UDQ\n"
    for idx in range(df_wsegdar.shape[0]):
        segment_number = df_wsegdar[Headers.START_SEGMENT_NUMBER].iloc[idx]
        well_name = df_wsegdar[Headers.WELL].iloc[idx]
        action += f"  ASSIGN SUVTRIG {well_name} {segment_number} 0 /\n"
    action += "/\n\n"
    iaction = 3
    action += Keywords.WSEGVALV + "\n"
    header_string = "--"
    for itm in header[iaction]:
        header_string += "  " + itm
    action += header_string.rstrip() + "\n"
    for idx in range(df_wsegdar.shape[0]):
        segment_number = df_wsegdar[Headers.START_SEGMENT_NUMBER].iloc[idx]
        print_df = df_wsegdar[df_wsegdar[Headers.START_SEGMENT_NUMBER] == segment_number]
        print_df = print_df[header[iaction]]
        print_df = dataframe_tostring(print_df, True, False, False) + "\n"
        action += print_df
    action += "/\n\n"
    for idx in range(df_wsegdar.shape[0]):
        segment_number = df_wsegdar[Headers.START_SEGMENT_NUMBER].iloc[idx]
        well_name = df_wsegdar[Headers.WELL].iloc[idx]
        water_holdup_fraction_low_cutoff = df_wsegdar[Headers.WATER_HOLDUP_FRACTION_LOW_CUTOFF].iloc[idx]
        water_holdup_fraction_high_cutoff = df_wsegdar[Headers.WATER_HOLDUP_FRACTION_HIGH_CUTOFF].iloc[idx]
        gas_holdup_fraction_low_cutoff = df_wsegdar[Headers.GAS_HOLDUP_FRACTION_LOW_CUTOFF].iloc[idx]
        gas_holdup_fraction_high_cutoff = df_wsegdar[Headers.GAS_HOLDUP_FRACTION_HIGH_CUTOFF].iloc[idx]
        for iaction in range(2):
            act_number = iaction + 1
            act_name = f"D{well_number:03d}{segment_number:03d}{act_number:1d}"
            if len(act_name) > 8:
                raise CompletorError("Too many wells and/or too many segments with DAR")
            action += (
                f"ACTIONX\n{act_name} 1000000 /\n"
                f"SWHF '{well_name}' {segment_number} "
                f"{sign_water[iaction]} {water_holdup_fraction_high_cutoff} AND /\n"
                f"SGHF '{well_name}' {segment_number} "
                f"{sign_gas[iaction]} {gas_holdup_fraction_high_cutoff} AND /\n"
                f"SUVTRIG '{well_name}' {segment_number} "
                f"= {suvtrig[iaction]} /\n/\n\n"
            )
            print_df = df_wsegdar[df_wsegdar[Headers.START_SEGMENT_NUMBER] == segment_number]
            print_df = print_df[header[iaction]]  # type: ignore
            header_string = Keywords.WSEGVALV + "\n--"
            for item in header[iaction]:
                header_string += "  " + item
            header_string = header_string.rstrip() + "\n"
            print_df = header_string + dataframe_tostring(print_df, True, False, False)  # type: ignore
            print_df += "\n/\n"
            if iaction == 0:
                print_df += f"\nUDQ\n  ASSIGN SUVTRIG '{well_name}' {segment_number} 1 /\n/\n"
            elif iaction == 1:
                print_df += f"\nUDQ\n  ASSIGN SUVTRIG '{well_name}' {segment_number} 2 /\n/\n"
            action += print_df + "\nENDACTIO\n\n"

        iaction = 2
        act_number = iaction + 1
        act_name = f"D{well_number:03d}{segment_number:03d}{act_number:1d}"
        if len(act_name) > 8:
            raise CompletorError("Too many wells and/or too many segments with DAR")
        action += (
            f"ACTIONX\n{act_name} 1000000 /\n"
            f"SGHF '{well_name}' {segment_number} "
            f"{sign_gas[iaction]} {gas_holdup_fraction_low_cutoff} AND /\n"
            f"SUVTRIG '{well_name}' {segment_number} "
            f"= {suvtrig[iaction]} /\n/\n\n"
        )
        print_df = df_wsegdar[df_wsegdar[Headers.START_SEGMENT_NUMBER] == segment_number]
        print_df = print_df[header[iaction]]  # type: ignore
        header_string = Keywords.WSEGVALV + "\n--"
        for item in header[iaction]:
            header_string += "  " + item
        header_string = header_string.rstrip() + "\n"
        print_df = header_string + dataframe_tostring(print_df, True, False, False)  # type: ignore
        print_df += "\n/\n"
        print_df += f"\nUDQ\n  ASSIGN SUVTRIG {well_name} {segment_number} 0 /\n/\n"
        action += print_df + "\nENDACTIO\n\n"

        iaction = 3
        act_number = iaction + 1
        act_name = f"D{well_number:03d}{segment_number:03d}{act_number:1d}"
        if len(act_name) > 8:
            raise CompletorError("Too many wells and/or too many segments with DAR")
        action += (
            f"ACTIONX\n{act_name} 1000000 /\n"
            f"SWHF '{well_name}' {segment_number} "
            f"{sign_water[iaction]} {water_holdup_fraction_low_cutoff} AND /\n"
            f"SUVTRIG '{well_name}' {segment_number} "
            f"= {suvtrig[iaction]} /\n/\n\n"
        )
        print_df = df_wsegdar[df_wsegdar[Headers.START_SEGMENT_NUMBER] == segment_number]
        print_df = print_df[header[iaction]]  # type: ignore
        header_string = Keywords.WSEGVALV + "\n--"
        for item in header[iaction]:
            header_string += "  " + item
        header_string = header_string.rstrip() + "\n"
        print_df = header_string + dataframe_tostring(print_df, True, False, False)  # type: ignore
        print_df += "\n/\n"
        print_df += f"UDQ\n  ASSIGN SUVTRIG {well_name} {segment_number} 0 /\n/\n"
        action += print_df + "\nENDACTIO\n\n"
    return action


def print_wsegaicv(df_wsegaicv: pd.DataFrame, well_number: int) -> str:
    """Print for AICV devices.

    Args:
        df_wsegaicv: Output from function prepare_wsegaicv.
        well_number: Well number.

    Returns:
        Formatted actions to be included in the output file.

    Raises:
        CompletorError: If there are too many wells and/or segments with AICV.
    """
    header = [
        [
            Headers.WELL,
            Headers.START_SEGMENT_NUMBER,
            Headers.END_SEGMENT_NUMBER,
            Headers.ALPHA_MAIN,
            Headers.SCALE_FACTOR,
            Headers.CALIBRATION_FLUID_DENSITY,
            Headers.CALIBRATION_FLUID_VISCOSITY,
            Headers.DEF,
            Headers.X_MAIN,
            Headers.Y_MAIN,
            Headers.FLAG,
            Headers.A_MAIN,
            Headers.B_MAIN,
            Headers.C_MAIN,
            Headers.D_MAIN,
            Headers.E_MAIN,
            Headers.F_MAIN,
            Headers.EMPTY,
        ],
        [
            Headers.WELL,
            Headers.START_SEGMENT_NUMBER,
            Headers.END_SEGMENT_NUMBER,
            Headers.ALPHA_PILOT,
            Headers.SCALE_FACTOR,
            Headers.CALIBRATION_FLUID_DENSITY,
            Headers.CALIBRATION_FLUID_VISCOSITY,
            Headers.DEF,
            Headers.X_PILOT,
            Headers.Y_PILOT,
            Headers.FLAG,
            Headers.A_PILOT,
            Headers.B_PILOT,
            Headers.C_PILOT,
            Headers.D_PILOT,
            Headers.E_PILOT,
            Headers.F_PILOT,
            Headers.EMPTY,
        ],
    ]
    new_column = [
        Headers.WELL,
        Headers.START_SEGMENT_NUMBER,
        Headers.END_SEGMENT_NUMBER,
        Headers.STRENGTH,
        Headers.SCALE_FACTOR,
        Headers.CALIBRATION_FLUID_DENSITY,
        Headers.CALIBRATION_FLUID_VISCOSITY,
        Headers.DEF,
        Headers.X,
        Headers.Y,
        Headers.FLAG,
        Headers.A,
        Headers.B,
        Headers.C,
        Headers.D,
        Headers.E,
        Headers.F,
        Headers.EMPTY,
    ]
    sign_water = ["<", ">="]
    sign_gas = ["<", ">="]
    operator = ["AND", "OR"]
    action = ""
    for idx in range(df_wsegaicv.shape[0]):
        segment_number = df_wsegaicv[Headers.START_SEGMENT_NUMBER].iloc[idx]
        well_name = df_wsegaicv[Headers.WELL].iloc[idx]
        wct = df_wsegaicv[Headers.AICV_WATER_CUT].iloc[idx]
        ghf = df_wsegaicv[Headers.AICV_GAS_HOLDUP_FRACTION].iloc[idx]
        # LOWWCT_LOWGHF
        for iaction in range(2):
            act_number = iaction + 1
            act_name = f"V{well_number:03d}{segment_number:03d}{act_number:1d}"
            if len(act_name) > 8:
                raise CompletorError("Too many wells and/or too many segments with AICV")
            action += (
                f"ACTIONX\n{act_name} 1000000 /\n"
                f"SUWCT '{well_name}' {segment_number} {sign_water[iaction]} "
                f"{wct} {operator[iaction]} /\n"
                f"SGHF '{well_name}' {segment_number} {sign_gas[iaction]} {ghf} /\n/\n"
            )

            print_df = df_wsegaicv[df_wsegaicv[Headers.START_SEGMENT_NUMBER] == segment_number]
            print_df = print_df[header[iaction]]
            print_df.columns = new_column
            print_df = Keywords.WSEGAICD + "\n" + dataframe_tostring(print_df, True)
            action += f"{print_df}\n/\nENDACTIO\n\n"
    return action<|MERGE_RESOLUTION|>--- conflicted
+++ resolved
@@ -8,12 +8,7 @@
 import numpy.typing as npt
 import pandas as pd
 
-<<<<<<< HEAD
-from completor.constants import Headers, Keywords
-=======
-from completor import read_schedule
 from completor.constants import Content, Headers, Keywords
->>>>>>> e589befe
 from completor.exceptions import CompletorError
 from completor.wells import Lateral, Well
 
@@ -966,13 +961,7 @@
     Returns:
         WSEGAICD.
     """
-<<<<<<< HEAD
-    df_well = df_well[(df_well[Headers.DEVICE_TYPE] == "PERF") | (df_well[Headers.NUMBER_OF_DEVICES] > 0)]
-=======
-    df_well = df_well[df_well[Headers.WELL] == well_name]
-    df_well = df_well[df_well[Headers.LATERAL] == lateral]
     df_well = df_well[(df_well[Headers.DEVICE_TYPE] == Content.PERFORATED) | (df_well[Headers.NUMBER_OF_DEVICES] > 0)]
->>>>>>> e589befe
     if df_well.shape[0] == 0:
         return pd.DataFrame()
     df_merge = pd.merge_asof(
@@ -1018,12 +1007,7 @@
     Returns:
         WSEGSICD.
     """
-<<<<<<< HEAD
-    df_well = df_well[(df_well[Headers.DEVICE_TYPE] == "PERF") | (df_well[Headers.NUMBER_OF_DEVICES] > 0)]
-=======
-    df_well = df_well[df_well[Headers.LATERAL] == lateral]
     df_well = df_well[(df_well[Headers.DEVICE_TYPE] == Content.PERFORATED) | (df_well[Headers.NUMBER_OF_DEVICES] > 0)]
->>>>>>> e589befe
     if df_well.shape[0] == 0:
         return pd.DataFrame()
     df_merge = pd.merge_asof(
@@ -1059,12 +1043,7 @@
     Returns:
         WSEGVALV.
     """
-<<<<<<< HEAD
-    df_well = df_well[(df_well[Headers.DEVICE_TYPE] == "PERF") | (df_well[Headers.NUMBER_OF_DEVICES] > 0)]
-=======
-    df_well = df_well[df_well[Headers.LATERAL] == lateral]
     df_well = df_well[(df_well[Headers.DEVICE_TYPE] == Content.PERFORATED) | (df_well[Headers.NUMBER_OF_DEVICES] > 0)]
->>>>>>> e589befe
     if df_well.shape[0] == 0:
         return pd.DataFrame()
     df_merge = pd.merge_asof(
@@ -1207,12 +1186,7 @@
     Returns:
         DataFrame for DAR.
     """
-<<<<<<< HEAD
-    df_well = df_well[(df_well[Headers.DEVICE_TYPE] == "PERF") | (df_well[Headers.NUMBER_OF_DEVICES] > 0)]
-=======
-    df_well = df_well[df_well[Headers.LATERAL] == lateral]
     df_well = df_well[(df_well[Headers.DEVICE_TYPE] == Content.PERFORATED) | (df_well[Headers.NUMBER_OF_DEVICES] > 0)]
->>>>>>> e589befe
     if df_well.shape[0] == 0:
         return pd.DataFrame()
     df_merge = pd.merge_asof(
@@ -1260,12 +1234,7 @@
     Returns:
         DataFrame for AICV.
     """
-<<<<<<< HEAD
-    df_well = df_well[(df_well[Headers.DEVICE_TYPE] == "PERF") | (df_well[Headers.NUMBER_OF_DEVICES] > 0)]
-=======
-    df_well = df_well[df_well[Headers.LATERAL] == lateral]
     df_well = df_well[(df_well[Headers.DEVICE_TYPE] == Content.PERFORATED) | (df_well[Headers.NUMBER_OF_DEVICES] > 0)]
->>>>>>> e589befe
     if df_well.shape[0] == 0:
         return pd.DataFrame()
     df_merge = pd.merge_asof(
