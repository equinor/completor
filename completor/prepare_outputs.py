--- conflicted
+++ resolved
@@ -250,15 +250,9 @@
         ROUGHNESS=df_well[Headers.ROUGHNESS],
     )
     # handle overburden
-<<<<<<< HEAD
-    well_segments = schedule.get_welsegs(well_name, lateral)[1]
+    well_segments = schedule.get_well_segments(well_name, lateral)[1]
     md_input_welsegs = well_segments[Headers.TUBINGMD]
     md_welsegs_in_reservoir = df_tubing_in_reservoir[Headers.MD]
-=======
-    well_segments = schedule.get_well_segments(well_name, lateral)[1]
-    md_input_welsegs = well_segments["TUBINGMD"]
-    md_welsegs_in_reservoir = df_tubing_in_reservoir["MD"]
->>>>>>> 53e89dff
     overburden = well_segments[(md_welsegs_in_reservoir[0] - md_input_welsegs) > 1.0]
     if not overburden.empty:
         overburden = overburden.rename(index=str, columns=rnm)
