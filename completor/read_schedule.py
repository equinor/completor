--- conflicted
+++ resolved
@@ -6,11 +6,7 @@
 import pandas as pd
 from numpy import typing as npt
 
-<<<<<<< HEAD
-from completor.constants import Content, Headers
-=======
-from completor.constants import Headers, Keywords
->>>>>>> 9e5fae2b
+from completor.constants import Content, Headers, Keywords
 from completor.logger import logger
 from completor.utils import sort_by_midpoint
 
