from __future__ import annotations

from typing import Any

import numpy as np
import pandas as pd
from numpy import typing as npt

from completor.constants import Content, Headers, Keywords
from completor.logger import logger
from completor.utils import sort_by_midpoint


def fix_welsegs(df_header: pd.DataFrame, df_content: pd.DataFrame) -> tuple[pd.DataFrame, pd.DataFrame]:
    """Convert a WELL_SEGMENTS DataFrame specified in incremental (INC) to absolute (ABS) values.

    Args:
        df_header: First record table of WELL_SEGMENTS.
        df_content: Second record table of WELL_SEGMENTS.

    Returns:
        Updated header DataFrame, Updated content DataFrame.
    """
    df_header = df_header.copy()
    df_content = df_content.copy()

    if df_header[Headers.INFO_TYPE].iloc[0] == "ABS":
        return df_header, df_content

    ref_tvd = df_header[Headers.TRUE_VERTICAL_DEPTH].iloc[0]
    ref_md = df_header[Headers.MEASURED_DEPTH].iloc[0]
    inlet_segment = df_content[Headers.TUBING_SEGMENT].to_numpy()
    outlet_segment = df_content[Headers.TUBING_OUTLET].to_numpy()
    md_inc = df_content[Headers.TUBING_MEASURED_DEPTH].to_numpy()
    tvd_inc = df_content[Headers.TRUE_VERTICAL_DEPTH].to_numpy()
    md_new = np.zeros(inlet_segment.shape[0])
    tvd_new = np.zeros(inlet_segment.shape[0])

    for idx, idx_segment in enumerate(outlet_segment):
        if idx_segment == 1:
            md_new[idx] = ref_md + md_inc[idx]
            tvd_new[idx] = ref_tvd + tvd_inc[idx]
        else:
            out_idx = np.where(inlet_segment == idx_segment)[0][0]
            md_new[idx] = md_new[out_idx] + md_inc[idx]
            tvd_new[idx] = tvd_new[out_idx] + tvd_inc[idx]

    # update data frame
    df_header[Headers.INFO_TYPE] = ["ABS"]
    df_content[Headers.TUBING_MEASURED_DEPTH] = md_new
    df_content[Headers.TRUE_VERTICAL_DEPTH] = tvd_new
    return df_header, df_content


def fix_compsegs(df_compsegs: pd.DataFrame, well_name: str) -> pd.DataFrame:
    """Fix the problem of having multiple connections in one cell.

    The issue occurs when one cell is penetrated more than once by a well, and happens
    when there are big cells and the well path is complex.
    The issue can be observed from a COMPLETION_SEGMENTS definition that has overlapping start and end measured depth.

    Args:
        df_compsegs: DataFrame.
        well_name: Well name.

    Returns:
        Sorted DataFrame.
    """
    df_compsegs = df_compsegs.copy(deep=True)
    start_md = df_compsegs[Headers.START_MEASURED_DEPTH].to_numpy()
    end_md = df_compsegs[Headers.END_MEASURED_DEPTH].to_numpy()
    data_length = len(start_md)
    start_md_new = np.zeros(data_length)
    end_md_new = np.zeros(data_length)

    if len(start_md) > 0:
        start_md_new[0] = start_md[0]
        end_md_new[0] = end_md[0]

    # Check the cells connection
    for idx in range(1, len(start_md)):
        if (start_md[idx] - end_md_new[idx - 1]) < -0.1:
            if end_md[idx] > end_md_new[idx - 1]:
                # fix the start of current cells
                start_md_new[idx] = end_md_new[idx - 1]
                end_md_new[idx] = end_md[idx]

            # fix the end of the previous cells
            elif start_md[idx] > start_md_new[idx - 1]:
                end_md_new[idx - 1] = start_md[idx]
                start_md_new[idx - 1] = start_md_new[idx - 1]
                start_md_new[idx] = start_md[idx]
                end_md_new[idx] = end_md[idx]
            else:
                logger.info(
                    "Overlapping in COMPLETION_SEGMENTS%s for %s. Sorts the depths accordingly",
                    Keywords.COMPLETION_SEGMENTS,
                    well_name,
                )
                comb_depth = np.append(start_md, end_md)
                comb_depth = np.sort(comb_depth)
                start_md_new = np.copy(comb_depth[::2])
                end_md_new = np.copy(comb_depth[1::2])
                break
        else:
            start_md_new[idx] = start_md[idx]
            end_md_new[idx] = end_md[idx]
    # In some instances with complex overlapping segments, the algorithm above
    # creates segments where start == end. To overcome this, the following is added.
    for idx in range(1, len(start_md_new) - 1):
        if start_md_new[idx] == end_md_new[idx]:
            if start_md_new[idx + 1] >= end_md_new[idx]:
                end_md_new[idx] = start_md_new[idx + 1]
            if start_md_new[idx] >= end_md_new[idx - 1]:
                start_md_new[idx] = end_md_new[idx - 1]
            else:
                logger.error(
                    "Cannot construct COMPLETION_SEGMENTS%s segments based on current input",
                    Keywords.COMPLETION_SEGMENTS,
                )
    return sort_by_midpoint(df_compsegs, start_md_new, end_md_new)


def fix_compsegs_by_priority(
    df_completion: pd.DataFrame, df_compsegs: pd.DataFrame, df_custom_compsegs: pd.DataFrame
) -> pd.DataFrame:
    """Fixes a dataframe of composition segments, prioritizing the custom compsegs.

    Args:
        df_completion: ..
        df_compsegs: Containing composition segments data.
        df_custom_compsegs: Containing custom composition segments data with priority.

    Returns:
        Fixed composition segments dataframe.
    """
    # slicing two dataframe for user and cells segment length
    start_md_comp = df_completion[
        (df_completion[Headers.DEVICE_TYPE] == Content.INFLOW_CONTROL_VALVE)
        & (df_completion[Headers.VALVES_PER_JOINT] > 0)
    ][Headers.START_MEASURED_DEPTH].reset_index(drop=True)
    df_custom_compsegs = df_custom_compsegs[df_custom_compsegs[Headers.START_MEASURED_DEPTH].isin(start_md_comp)]
    df_compsegs["priority"] = 1
    df_custom_compsegs = df_custom_compsegs.copy(deep=True)
    df_custom_compsegs["priority"] = 2
    start_end = df_custom_compsegs[[Headers.START_MEASURED_DEPTH, Headers.END_MEASURED_DEPTH]]
    # Remove the rows that are between the STARTMD and ENDMD
    # values of the custom composition segments.
    for start, end in start_end.values:
        between_lower_upper = (df_compsegs[Headers.START_MEASURED_DEPTH] >= start) & (
            df_compsegs[Headers.END_MEASURED_DEPTH] <= end
        )
        df_compsegs = df_compsegs[~between_lower_upper]

    # Concatenate the fixed df_compsegs dataframe and the df_custom_compsegs
    # dataframe and sort it by the STARTMD column.
    df = (
        pd.concat([df_compsegs, df_custom_compsegs])
        .sort_values(by=[Headers.START_MEASURED_DEPTH])
        .reset_index(drop=True)
    )
    # Filter the dataframe to get only rows where the "priority" column has a value of 2
    for idx in df[df["priority"] == 2].index:
        # Set previous row's ENDMD to correct value.
        df.loc[idx - 1, Headers.END_MEASURED_DEPTH] = df.loc[idx, Headers.START_MEASURED_DEPTH]
        # Set next row's STARTMD to correct value.
        df.loc[idx + 1, Headers.START_MEASURED_DEPTH] = df.loc[idx, Headers.END_MEASURED_DEPTH]
    df = fix_compsegs(df, "Fix compseg after prioriry")
    df = df.dropna()

    return df.drop("priority", axis=1)


def set_welspecs(schedule_data: dict[str, dict[str, Any]], records: list[list[str]]) -> dict[str, dict[str, Any]]:
    """Convert the well specifications (WELSPECS) record to a Pandas DataFrame.

    * Sets DataFrame column titles.
    * Formats column values.
    * Pads missing columns at the end of the DataFrame with default values (1*).

    Args:
        schedule_data: Data containing multisegmented well schedules.
        records: Raw well specification.

    Returns:
        Multisegmented wells with updated welspecs records.
    """
    columns = [
        Headers.WELL,
        Headers.GROUP,
        Headers.I,
        Headers.J,
        Headers.BHP_DEPTH,
        Headers.PHASE,
        Headers.DR,
        Headers.FLAG,
        Headers.SHUT,
        Headers.FLOW_CROSS_SECTIONAL_AREA,
        Headers.PRESSURE_TABLE,
        Headers.DENSITY_CALCULATION_TYPE,
        Headers.REGION,
        Headers.RESERVED_HEADER_1,
        Headers.RESERVED_HEADER_2,
        Headers.WELL_MODEL_TYPE,
        Headers.POLYMER_MIXING_TABLE_NUMBER,
    ]
    _records = records[0] + ["1*"] * (len(columns) - len(records[0]))  # pad with default values (1*)
    df = pd.DataFrame(np.array(_records).reshape((1, len(columns))), columns=columns)
    df[columns[2:4]] = df[columns[2:4]].astype(np.int64)
    df[columns[4]] = df[columns[4]].astype(np.float64, errors="ignore")
    # welspecs could be for multiple wells - split it
    for well_name in df[Headers.WELL].unique():
        if well_name not in schedule_data:
            schedule_data[well_name] = {}
        schedule_data[well_name][Keywords.WELL_SPECIFICATION] = df[df[Headers.WELL] == well_name]
        logger.debug("set_welspecs for %s", well_name)
    return schedule_data


def set_welsegs(
    schedule_data: dict[str, dict[str, Any]], active_wells: npt.NDArray[np.str_], recs: list[list[str]]
) -> dict[str, dict[str, Any]]:
    """Update the well segments (WELSEGS) for a given well if it is an active well.

    * Pads missing record columns in header and contents with default values.
    * Convert header and column records to DataFrames.
    * Sets proper DataFrame column types and titles.
    * Converts segment depth specified in incremental (INC) to absolute (ABS) values using fix_welsegs.

    Args:
        schedule_data: Data containing multisegmented well schedules.
        active_wells: Active wells.
        recs: Record set of header and contents data.

    Returns:
        Name of well if it was updated, or None if it is not in the active_wells list.

    Raises:
        ValueError: If a well is not an active well.
    """
    well_name = recs[0][0]  # each WELL_SEGMENTS-chunk is for one well only
    if well_name not in active_wells:
        raise ValueError("The well must be active!")

    # make df for header record
    columns_header = [
        Headers.WELL,
        Headers.TRUE_VERTICAL_DEPTH,
        Headers.MEASURED_DEPTH,
        Headers.WELLBORE_VOLUME,
        Headers.INFO_TYPE,
        Headers.PRESSURE_DROP_COMPLETION,
        Headers.MULTIPHASE_FLOW_MODEL,
        Headers.X_COORDINATE_TOP_SEGMENT,
        Headers.Y_COORDINATE_TOP_SEGMENT,
        Headers.THERMAL_CONDUCTIVITY_CROSS_SECTIONAL_AREA,
        Headers.VOLUMETRIC_HEAT_CAPACITY_PIPE_WALL,
        Headers.THERMAL_CONDUCTIVITY_PIPE_WALL,
    ]
    # pad header with default values (1*)
    header = recs[0] + ["1*"] * (len(columns_header) - len(recs[0]))
    df_header = pd.DataFrame(np.array(header).reshape((1, len(columns_header))), columns=columns_header)
    df_header[columns_header[1:3]] = df_header[columns_header[1:3]].astype(np.float64)  # data types

    # make df for data records
    columns_data = [
        Headers.TUBING_SEGMENT,
        Headers.TUBING_SEGMENT_2,
        Headers.TUBING_BRANCH,
        Headers.TUBING_OUTLET,
        Headers.TUBING_MEASURED_DEPTH,
        Headers.TRUE_VERTICAL_DEPTH,
        Headers.TUBING_INNER_DIAMETER,
        Headers.TUBING_ROUGHNESS,
        Headers.FLOW_CROSS_SECTIONAL_AREA,
        Headers.SEGMENT_VOLUME,
        Headers.X_COORDINATE_LAST_SEGMENT,
        Headers.Y_COORDINATE_LAST_SEGMENT,
        Headers.THERMAL_CONDUCTIVITY_CROSS_SECTIONAL_AREA,
        Headers.VOLUMETRIC_HEAT_CAPACITY_PIPE_WALL,
        Headers.THERMAL_CONDUCTIVITY_PIPE_WALL,
    ]
    # pad with default values (1*)
    recs = [rec + ["1*"] * (len(columns_data) - len(rec)) for rec in recs[1:]]
    df_records = pd.DataFrame(recs, columns=columns_data)
    # data types
    df_records[columns_data[:4]] = df_records[columns_data[:4]].astype(np.int64)
    df_records[columns_data[4:8]] = df_records[columns_data[4:8]].astype(np.float64)
    # fix abs/inc issue with welsegs
    df_header, df_records = fix_welsegs(df_header, df_records)

    # Warn user if the tubing segments' measured depth for a branch
    # is not sorted in ascending order (monotonic)
    for branch_num in df_records[Headers.TUBING_BRANCH].unique():
        if (
            not df_records[Headers.TUBING_MEASURED_DEPTH]
            .loc[df_records[Headers.TUBING_BRANCH] == branch_num]
            .is_monotonic_increasing
        ):
            logger.warning(
                "The branch %s in well %s contains negative length segments. Check the input schedulefile %s "
                "keyword for inconsistencies in measured depth (MEASURED_DEPTH) of Tubing layer.",
                Keywords.WELL_SEGMENTS,
                branch_num,
                well_name,
            )

    if well_name not in schedule_data:
        schedule_data[well_name] = {}
    schedule_data[well_name][Keywords.WELL_SEGMENTS] = df_header, df_records
    return schedule_data


def set_compsegs(
    schedule_data: dict[str, dict[str, Any]], active_wells: npt.NDArray[np.str_], recs: list[list[str]]
) -> dict[str, dict[str, Any]]:
    """Update COMPLETION_SEGMENTS for a well if it is an active well.

    * Pads missing record columns in header and contents with default 1*.
    * Convert header and column records to DataFrames.
    * Sets proper DataFrame column types and titles.

    Args:
        schedule_data: Data containing multisegmented well schedules.
        active_wells: Active wells.
        recs: Record set of header and contents data.

    Returns:
        The updated well segments.

    Raises:
        ValueError: If a well is not an active well.
    """
    well_name = recs[0][0]  # each COMPLETION_SEGMENTS-chunk is for one well only
    if well_name not in active_wells:
        raise ValueError("The well must be active!")
    columns = [
        Headers.I,
        Headers.J,
        Headers.K,
        Headers.BRANCH,
        Headers.START_MEASURED_DEPTH,
        Headers.END_MEASURED_DEPTH,
        Headers.COMPSEGS_DIRECTION,
        Headers.ENDGRID,
        Headers.PERFORATION_DEPTH,
        Headers.THERMAL_CONTACT_LENGTH,
        Headers.SEGMENT,
    ]
    recs = np.array(recs[1:])
    recs = np.pad(recs, ((0, 0), (0, len(columns) - recs.shape[1])), "constant", constant_values="1*")
    df = pd.DataFrame(recs, columns=columns)
    df[columns[:4]] = df[columns[:4]].astype(np.int64)
    df[columns[4:6]] = df[columns[4:6]].astype(np.float64)
    if well_name not in schedule_data:
        schedule_data[well_name] = {}
    schedule_data[well_name][Keywords.COMPLETION_SEGMENTS] = df
    logger.debug("set_compsegs for %s", well_name)
    return schedule_data


def handle_compdat(
    schedule_data: dict[str, dict[str, Any]],
    active_wells: npt.NDArray[np.str_],
    records: list[list[str]],
) -> dict[str, dict[str, Any]]:
    """Convert completion data (COMPDAT) record to a DataFrame.

    * Sets DataFrame column titles.
    * Pads missing values with default values (1*).
    * Sets column data types.

    Args:
        schedule_data: Data containing multisegmented well schedules.
        active_wells: Active wells, without duplicates.
        records: Record set of COMPLETION_DATA data.

    Returns:
        Records for inactive wells.
    """
    columns = [
        Headers.WELL,
        Headers.I,
        Headers.J,
        Headers.K,
        Headers.K2,
        Headers.STATUS,
        Headers.SATURATION_FUNCTION_REGION_NUMBERS,
        Headers.CONNECTION_FACTOR,
        Headers.WELL_BORE_DIAMETER,
        Headers.FORMATION_PERMEABILITY_THICKNESS,
        Headers.SKIN,
        Headers.D_FACTOR,
        Headers.COMPDAT_DIRECTION,
        Headers.RO,
    ]
    df = pd.DataFrame(records, columns=columns[0 : len(records[0])])
    if Headers.RO in df.columns:
        df[Headers.RO] = df[Headers.RO].fillna("1*")
    for i in range(len(records[0]), len(columns)):
        df[columns[i]] = ["1*"] * len(records)
    df[columns[1:5]] = df[columns[1:5]].astype(np.int64)
    # Change default value '1*' to equivalent float
    df["SKIN"] = df["SKIN"].replace(["1*"], 0.0)
    df[[Headers.WELL_BORE_DIAMETER, Headers.SKIN]] = df[[Headers.WELL_BORE_DIAMETER, Headers.SKIN]].astype(np.float64)
    # check if CONNECTION_FACTOR, FORMATION_PERMEABILITY_THICKNESS, and RO are defaulted by the users
    df = df.astype(
        {
            Headers.CONNECTION_FACTOR: np.float64,
            Headers.FORMATION_PERMEABILITY_THICKNESS: np.float64,
            Headers.RO: np.float64,
        },
        errors="ignore",
    )
    # Compdat could be for multiple wells, split it.
    for well_name in active_wells:
        if well_name not in schedule_data:
            schedule_data[well_name] = {}
        schedule_data[well_name][Keywords.COMPLETION_DATA] = df[df[Headers.WELL] == well_name]
        logger.debug("handle_compdat for %s", well_name)
    return schedule_data


<<<<<<< HEAD
def get_completion_data(schedule_data: dict[str, Any], well_name: str) -> pd.DataFrame:
    """Get-function for COMPLETION_DATA.
=======
def get_completion_data(schedule_data: dict[str, Any]) -> pd.DataFrame:
    """Get-function for COMPDAT.
>>>>>>> 1892a590

    Args:
        schedule_data: Segment information.

    Returns:
        Completion data.

    Raises:
        ValueError: If completion data keyword is missing in input schedule file.
    """
<<<<<<< HEAD
    try:
        return schedule_data[Keywords.COMPLETION_DATA]
    except KeyError as err:
        if f"'{Keywords.COMPLETION_DATA}'" in str(err):
            raise ValueError(f"Input schedule file missing {Keywords.COMPLETION_DATA} keyword.") from err
        raise err
=======
    data = schedule_data.get(Keywords.COMPDAT)
    if data is None:
        raise KeyError("Input schedule file missing COMPDAT keyword.")
    return data
>>>>>>> 1892a590


def get_completion_segments(schedule_data: dict[str, Any], well_name: str, branch: int | None = None) -> pd.DataFrame:
    """Get-function for COMPLETION_SEGMENTS.

    Args:
       schedule_data: Data containing multisegmented well segments.
       well_name: Well name.
       branch: Branch number.

    Returns:
        Completion segment data.
    """
    df = schedule_data[Keywords.COMPLETION_SEGMENTS].copy()
    if branch is not None:
        df = df[df[Headers.BRANCH] == branch]
    df.reset_index(drop=True, inplace=True)  # reset index after filtering
    return fix_compsegs(df, well_name)


def get_well_segments(
    well_data: dict[str, pd.DataFrame], branch: int | None = None
) -> tuple[pd.DataFrame, pd.DataFrame]:
    """Get-function for well segments.

    Args:
        well_data: The multisegmented wells.
        branch: Branch number.

    Returns:
        Well segments headers and content.

    Raises:
        ValueError: If WELL_SEGMENTS keyword missing in input schedule file.
    """
<<<<<<< HEAD
    try:
        columns, content = well_data[Keywords.WELL_SEGMENTS]
    except KeyError as err:
        if f"'{Keywords.WELL_SEGMENTS}'" in str(err):
            raise ValueError(f"Input schedule file missing {Keywords.WELL_SEGMENTS} keyword.") from err
        raise err
=======
    data = well_data.get(Keywords.WELSEGS)
    if data is None:
        raise ValueError("Input schedule file missing WELSEGS keyword.")
    columns, content = data

>>>>>>> 1892a590
    if branch is not None:
        content = content[content[Headers.TUBING_BRANCH] == branch]
    content = content.reset_index(drop=True)
    return columns, content<|MERGE_RESOLUTION|>--- conflicted
+++ resolved
@@ -421,13 +421,8 @@
     return schedule_data
 
 
-<<<<<<< HEAD
-def get_completion_data(schedule_data: dict[str, Any], well_name: str) -> pd.DataFrame:
+def get_completion_data(schedule_data: dict[str, Any]) -> pd.DataFrame:
     """Get-function for COMPLETION_DATA.
-=======
-def get_completion_data(schedule_data: dict[str, Any]) -> pd.DataFrame:
-    """Get-function for COMPDAT.
->>>>>>> 1892a590
 
     Args:
         schedule_data: Segment information.
@@ -438,19 +433,10 @@
     Raises:
         ValueError: If completion data keyword is missing in input schedule file.
     """
-<<<<<<< HEAD
-    try:
-        return schedule_data[Keywords.COMPLETION_DATA]
-    except KeyError as err:
-        if f"'{Keywords.COMPLETION_DATA}'" in str(err):
-            raise ValueError(f"Input schedule file missing {Keywords.COMPLETION_DATA} keyword.") from err
-        raise err
-=======
     data = schedule_data.get(Keywords.COMPDAT)
     if data is None:
         raise KeyError("Input schedule file missing COMPDAT keyword.")
     return data
->>>>>>> 1892a590
 
 
 def get_completion_segments(schedule_data: dict[str, Any], well_name: str, branch: int | None = None) -> pd.DataFrame:
@@ -486,20 +472,11 @@
     Raises:
         ValueError: If WELL_SEGMENTS keyword missing in input schedule file.
     """
-<<<<<<< HEAD
-    try:
-        columns, content = well_data[Keywords.WELL_SEGMENTS]
-    except KeyError as err:
-        if f"'{Keywords.WELL_SEGMENTS}'" in str(err):
-            raise ValueError(f"Input schedule file missing {Keywords.WELL_SEGMENTS} keyword.") from err
-        raise err
-=======
     data = well_data.get(Keywords.WELSEGS)
     if data is None:
         raise ValueError("Input schedule file missing WELSEGS keyword.")
     columns, content = data
 
->>>>>>> 1892a590
     if branch is not None:
         content = content[content[Headers.TUBING_BRANCH] == branch]
     content = content.reset_index(drop=True)
