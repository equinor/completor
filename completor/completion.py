--- conflicted
+++ resolved
@@ -927,11 +927,7 @@
 
         if well_name not in self.msws:
             self.msws[well_name] = {}
-<<<<<<< HEAD
-        self.msws[well_name][Keywords.WELSEGS] = dfh, dfr
-=======
-        self.msws[well_name]["welsegs"] = df_header, df_records
->>>>>>> f7b031b6
+        self.msws[well_name][Keywords.WELSEGS] = df_header, df_records
         return well_name
 
     def set_compsegs(self, recs: list[list[str]]) -> str | None:
@@ -1040,11 +1036,7 @@
 
         """
         try:
-<<<<<<< HEAD
-            dfh, dfr = self.msws[well_name][Keywords.WELSEGS]
-=======
-            columns, content = self.msws[well_name]["welsegs"]
->>>>>>> f7b031b6
+            columns, content = self.msws[well_name][Keywords.WELSEGS]
         except KeyError as err:
             if f"'{Keywords.WELSEGS}'" in str(err):
                 raise ValueError("Input schedule file missing WELSEGS keyword.") from err
