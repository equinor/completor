"""Completion related methods. Completion is the area where there is production."""

from __future__ import annotations

from typing import overload

import numpy as np
import numpy.typing as npt
import pandas as pd

from completor.constants import Headers, Keywords, Method
from completor.logger import logger
from completor.read_schedule import fix_compsegs, fix_welsegs
from completor.utils import abort, as_data_frame, log_and_raise_exception

try:
    from typing import Literal, TypeAlias  # type: ignore
except ImportError:
    pass

# Use more precise type information, if possible
<<<<<<< HEAD
=======
MethodType: TypeAlias = 'Literal["cells", "user", "fix", "welsegs"] | Method'
>>>>>>> 3f388662
DeviceType: TypeAlias = 'Literal["AICD", "ICD", "DAR", "VALVE", "AICV", "ICV"]'


class Information:
    """Holds information from `get_completion`."""

    # TODO(#85): Improve the class.

    def __init__(
        self,
        number_of_devices: float | list[float] | None = None,
        device_type: DeviceType | list[DeviceType] | None = None,
        device_number: int | list[int] | None = None,
        inner_diameter: float | list[float] | None = None,
        outer_diameter: float | list[float] | None = None,
        roughness: float | list[float] | None = None,
        annulus_zone: int | list[int] | None = None,
    ):
        """Initialize Information class."""
        self.number_of_devices = number_of_devices
        self.device_type = device_type
        self.device_number = device_number
        self.inner_diameter = inner_diameter
        self.outer_diameter = outer_diameter
        self.roughness = roughness
        self.annulus_zone = annulus_zone

    def __iadd__(self, other: Information):
        """Implement value-wise addition between two Information instances."""
        attributes = [
            attribute for attribute in dir(self) if not attribute.startswith("__") and not attribute.endswith("__")
        ]
        for attribute in attributes:
            value = getattr(self, attribute)
            if not isinstance(value, list):
                if value is None:
                    value = []
                else:
                    value = [value]
                setattr(self, attribute, value)

            value = getattr(other, attribute)
            attr: list = getattr(self, attribute)
            if attr is None:
                attr = []
            if isinstance(value, list):
                attr.extend(value)
            else:
                attr.append(value)
        return self


<<<<<<< HEAD
def well_trajectory(df_welsegs_header: pd.DataFrame, df_welsegs_content: pd.DataFrame) -> pd.DataFrame:
    """Create trajectory relation between measured depth and true vertical depth.

    Note:
        Well segments must be defined with absolute (ABS) and not incremental (INC) values.

    Args:
        df_welsegs_header: First record of well segments.
        df_welsegs_content: Second record well segments.

    Return:
        Measured depth and true vertical depth.
=======
def well_trajectory(df_well_segments_header: pd.DataFrame, df_well_segments_content: pd.DataFrame) -> pd.DataFrame:
    """Create trajectory relation between measured depth and true vertical depth.

    Well segments must be defined with absolute values (ABS) and not incremental (INC).

    Args:
        df_well_segments_header: First record of well segments.
        df_well_segments_content: Second record of well segments.

    Return:
        Measured depth versus true vertical depth.

>>>>>>> 3f388662
    """
    measured_depth = df_well_segments_content[Headers.TUBINGMD].to_numpy()
    measured_depth = np.insert(measured_depth, 0, df_well_segments_header[Headers.SEGMENTMD].iloc[0])
    true_vertical_depth = df_well_segments_content[Headers.TUBINGTVD].to_numpy()
    true_vertical_depth = np.insert(true_vertical_depth, 0, df_well_segments_header[Headers.SEGMENTTVD].iloc[0])
    df_measured_true_vertical_depth = as_data_frame({Headers.MD: measured_depth, Headers.TVD: true_vertical_depth})
    # sort based on md
    df_measured_true_vertical_depth = df_measured_true_vertical_depth.sort_values(by=[Headers.MD, Headers.TVD])
    # reset index after sorting
    return df_measured_true_vertical_depth.reset_index(drop=True)


def define_annulus_zone(df_completion: pd.DataFrame) -> pd.DataFrame:
    """Define annulus zones based on completion data.

    Zones are divided to better track individual separated areas of completion.
    The divisions are based on depths, packer location, and the annulus content.


    Args:
<<<<<<< HEAD
        df_completion: Raw completion data, must contain start/end measured depth, and annulus content.
=======
        df_completion: Must contain the columns `STARTMD`, `ENDMD`, and `ANNULUS`.
>>>>>>> 3f388662

    Returns:
        Updated completion data with additional column `ANNULUS_ZONE`.

    Raise:
        ValueError: If the dimensions are incorrect.
    """
<<<<<<< HEAD
    start_md = df_completion[Headers.START_MEASURED_DEPTH].iloc[0]
    end_md = df_completion[Headers.END_MEASURED_DEPTH].iloc[-1]
=======
    # define annular zone
    start_measured_depth = df_completion[Headers.START_MEASURED_DEPTH].iloc[0]
    end_measured_depth = df_completion[Headers.END_MEASURED_DEPTH].iloc[-1]
>>>>>>> 3f388662
    gravel_pack_location = df_completion[df_completion[Headers.ANNULUS] == "GP"][
        [Headers.START_MD, Headers.END_MEASURED_DEPTH]
    ].to_numpy()
    packer_location = df_completion[df_completion[Headers.ANNULUS] == "PA"][
        [Headers.START_MD, Headers.END_MEASURED_DEPTH]
    ].to_numpy()
    # update df_completion by removing PA rows
    df_completion = df_completion[df_completion[Headers.ANNULUS] != "PA"].copy()
    # reset index after filter
    df_completion.reset_index(drop=True, inplace=True)
    annulus_content = df_completion[Headers.ANNULUS].to_numpy()
    df_completion[Headers.ANNULUS_ZONE] = 0
    if "OA" in annulus_content:
        # only if there is an open annulus
        boundary = np.concatenate((packer_location.flatten(), gravel_pack_location.flatten()))
        boundary = np.sort(np.append(np.insert(boundary, 0, start_measured_depth), end_measured_depth))
        boundary = np.unique(boundary)
        start_bound = boundary[:-1]
        end_bound = boundary[1:]
        # get annulus zone
        # initiate with 0
        annulus_zone = np.full(len(start_bound), 0)
        for idx, start_measured_depth in enumerate(start_bound):
            end_measured_depth = end_bound[idx]
            is_gravel_pack_location = np.any(
                (gravel_pack_location[:, 0] == start_measured_depth)
                & (gravel_pack_location[:, 1] == end_measured_depth)
            )
            if not is_gravel_pack_location:
                annulus_zone[idx] = max(annulus_zone) + 1
            # else it is 0
        df_annulus = as_data_frame(
            {
                Headers.START_MEASURED_DEPTH: start_bound,
                Headers.END_MEASURED_DEPTH: end_bound,
                Headers.ANNULUS_ZONE: annulus_zone,
            }
        )

        annulus_zone = np.full(df_completion.shape[0], 0)
        for idx in range(df_completion.shape[0]):
            start_measured_depth = df_completion[Headers.START_MD].iloc[idx]
            end_measured_depth = df_completion[Headers.END_MEASURED_DEPTH].iloc[idx]
            idx0, idx1 = completion_index(df_annulus, start_measured_depth, end_measured_depth)
            if idx0 != idx1 or idx0 == -1:
                raise ValueError("Check Define Annulus Zone")
            annulus_zone[idx] = df_annulus[Headers.ANNULUS_ZONE].iloc[idx0]
        df_completion[Headers.ANNULUS_ZONE] = annulus_zone
    df_completion[Headers.ANNULUS_ZONE] = df_completion[Headers.ANNULUS_ZONE].astype(np.int64)
    return df_completion


@overload
def create_tubing_segments(
    df_reservoir: pd.DataFrame,
    df_completion: pd.DataFrame,
    df_measured_depth_true_vertical_depth: pd.DataFrame,
    method: Literal[Method.FIX] = ...,
    segment_length: float = ...,
    minimum_segment_length: float = 0.0,
) -> pd.DataFrame: ...


@overload
def create_tubing_segments(
    df_reservoir: pd.DataFrame,
    df_completion: pd.DataFrame,
<<<<<<< HEAD
    df_mdtvd: pd.DataFrame,
    method: Method = ...,
=======
    df_measured_depth_true_vertical_depth: pd.DataFrame,
    method: MethodType = ...,
>>>>>>> 3f388662
    segment_length: float | str = ...,
    minimum_segment_length: float = 0.0,
) -> pd.DataFrame: ...


def create_tubing_segments(
    df_reservoir: pd.DataFrame,
    # Technically, df_completion is only required for SegmentCreationMethod.USER
    df_completion: pd.DataFrame,
<<<<<<< HEAD
    df_mdtvd: pd.DataFrame,
    method: Method = Method.CELLS,
    segment_length: float | str = 0.0,
    minimum_segment_length: float = 0.0,
) -> pd.DataFrame:
    """Procedure to create segments in the tubing layer.

    Args:
        df_reservoir: Must contain start and end measured depth.
        df_completion: Must contain annulus, start and end measured depth, and annulus zone.
            The packers must be removed in the completion.
        df_mdtvd: Measured and true vertical depths.
=======
    df_measured_depth_true_vertical_depth: pd.DataFrame,
    method: MethodType = Method.CELLS,
    segment_length: float | str = 0.0,
    minimum_segment_length: float = 0.0,
) -> pd.DataFrame:
    """Create segments in the tubing layer.

    Args:
        df_reservoir: Must contain `STARTMD` and `ENDMD`.
        df_completion: Must contain `ANNULUS`, ``STARTMD`, `ENDMD`, `ANNULUS_ZONE`,
            and no packer content in the completion.
        df_measured_depth_true_vertical_depth: Must contain `MD` and `TVD`.
>>>>>>> 3f388662
        method: Method for segmentation. Defaults to cells.
        segment_length: Only if fix is selected in the method.
        minimum_segment_length: User input minimum segment length.

    Segmentation methods:
<<<<<<< HEAD
        cells: Create one segment per cell.
        user: Create segment based on the completion definition.
        fix: Create segment based on a fixed interval.
        welsegs: Create segment based on well segments keyword.

    Returns:
        DataFrame with start and end measured depth, tubing measured depth, and tubing true vertical depth.

    Raises:
        ValueError: If the method is unknown.
=======
        cells - Create one segment per cell.
        user - Create segment based on the completion definition.
        fix - Create segment based on a fixed interval.
        well_segments - Create segment based on `WELSEGS` keyword.

    Returns:
        A dataframe with columns `STARTMD`, `ENDMD`, `TUB_MD`, `TUB_TVD`.

    Raises:
        ValueError: If the method is unknown.

>>>>>>> 3f388662
    """
    start_measured_depth: npt.NDArray[np.float64]
    end_measured_depth: npt.NDArray[np.float64]
    if method == Method.CELLS:
        # Create the tubing layer one cell one segment while honoring df_reservoir[Headers.SEGMENT]
        start_measured_depth = df_reservoir[Headers.START_MD].to_numpy()
        end_measured_depth = df_reservoir[Headers.END_MEASURED_DEPTH].to_numpy()
        if Headers.SEGMENT in df_reservoir.columns:
            if not df_reservoir[Headers.SEGMENT].isin(["1*"]).any():
                create_start_measured_depths = []
                create_end_measured_depths = []
                create_start_measured_depths.append(df_reservoir[Headers.START_MD].iloc[0])
                current_segment = df_reservoir[Headers.SEGMENT].iloc[0]
                for i in range(1, len(df_reservoir[Headers.SEGMENT])):
                    if df_reservoir[Headers.SEGMENT].iloc[i] != current_segment:
                        create_end_measured_depths.append(df_reservoir[Headers.END_MEASURED_DEPTH].iloc[i - 1])
                        create_start_measured_depths.append(df_reservoir[Headers.START_MD].iloc[i])
                        current_segment = df_reservoir[Headers.SEGMENT].iloc[i]
                create_end_measured_depths.append(df_reservoir[Headers.END_MEASURED_DEPTH].iloc[-1])
                start_measured_depth = np.array(create_start_measured_depths)
                end_measured_depth = np.array(create_end_measured_depths)

        minimum_segment_length = float(minimum_segment_length)
        if minimum_segment_length > 0.0:
            new_start_measured_depth = []
            new_end_measured_depth = []
            diff_measured_depth = end_measured_depth - start_measured_depth
            current_diff_measured_depth = 0.0
            i_start = 0
            i_end = 0
            for i in range(0, len(diff_measured_depth) - 1):
                current_diff_measured_depth += diff_measured_depth[i]
                if current_diff_measured_depth >= minimum_segment_length:
                    new_start_measured_depth.append(start_measured_depth[i_start])
                    new_end_measured_depth.append(end_measured_depth[i_end])
                    current_diff_measured_depth = 0.0
                    i_start = i + 1
                i_end = i + 1
            if current_diff_measured_depth < minimum_segment_length:
                new_start_measured_depth.append(start_measured_depth[i_start])
                new_end_measured_depth.append(end_measured_depth[i_end])
            start_measured_depth = np.array(new_start_measured_depth)
            end_measured_depth = np.array(new_end_measured_depth)
    elif method == Method.USER:
        # Create tubing layer based on the definition of COMPLETION keyword in the case file.
        # Read all segments except PA (which has no segment length).
        df_temp = df_completion.copy(deep=True)
        start_measured_depth = df_temp[Headers.START_MD].to_numpy()
        end_measured_depth = df_temp[Headers.END_MEASURED_DEPTH].to_numpy()
        # Fix the start and end.
        start_measured_depth[0] = max(df_reservoir[Headers.START_MD].iloc[0], float(start_measured_depth[0]))
        end_measured_depth[-1] = min(df_reservoir[Headers.END_MEASURED_DEPTH].iloc[-1], float(end_measured_depth[-1]))
        if start_measured_depth[0] >= end_measured_depth[0]:
            start_measured_depth = np.delete(start_measured_depth, 0)
            end_measured_depth = np.delete(end_measured_depth, 0)
        if start_measured_depth[-1] >= end_measured_depth[-1]:
            start_measured_depth = np.delete(start_measured_depth, -1)
            end_measured_depth = np.delete(end_measured_depth, -1)
    elif method == Method.FIX:
        # Create tubing layer with fix interval according to the user input in the case file keyword SEGMENTLENGTH.
        min_measured_depth = df_reservoir[Headers.START_MD].min()
        max_measured_depth = df_reservoir[Headers.END_MEASURED_DEPTH].max()
        if not isinstance(segment_length, (float, int)):
            raise ValueError(f"Segment length must be a number, when using method fix (was {segment_length}).")
        start_measured_depth = np.arange(min_measured_depth, max_measured_depth, segment_length)
        end_measured_depth = start_measured_depth + segment_length
        # Update the end point of the last segment.
        end_measured_depth[-1] = min(float(end_measured_depth[-1]), max_measured_depth)
    elif method == Method.WELSEGS:
        # Create the tubing layer from segment measured depths in the WELSEGS keyword that are missing from COMPSEGS.
        # WELSEGS segment depths are collected in the df_measured_depth_true_vertical_depth dataframe, which is available here.
        # Completor interprets WELSEGS depths as segment midpoint depths.
        # Obtain the well_segments segment midpoint depth.
        well_segments = df_measured_depth_true_vertical_depth[Headers.MD].to_numpy()
        end_welsegs_depth = 0.5 * (well_segments[:-1] + well_segments[1:])
        # The start of the very first segment in any branch is the actual startMD of the first segment.
        start_welsegs_depth = np.insert(end_welsegs_depth[:-1], 0, well_segments[0], axis=None)
        start_compsegs_depth: npt.NDArray[np.float64] = df_reservoir[Headers.START_MD].to_numpy()
        end_compsegs_depth = df_reservoir[Headers.END_MEASURED_DEPTH].to_numpy()
        # If there are gaps in compsegs and there are well_segments segments that fit in the gaps,
        # insert well_segments segments into the compsegs gaps.
        gaps_compsegs = start_compsegs_depth[1:] - end_compsegs_depth[:-1]
        # Indices of gaps in compsegs.
        indices_gaps = np.nonzero(gaps_compsegs)
        # Start of the gaps.
        start_gaps_depth = end_compsegs_depth[indices_gaps[0]]
        # End of the gaps.
        end_gaps_depth = start_compsegs_depth[indices_gaps[0] + 1]
        # Check the gaps between COMPSEGS and fill it out with WELSEGS.
        start = np.abs(start_welsegs_depth[:, np.newaxis] - start_gaps_depth).argmin(axis=0)
        end = np.abs(end_welsegs_depth[:, np.newaxis] - end_gaps_depth).argmin(axis=0)
        welsegs_to_add = np.setxor1d(start_welsegs_depth[start], end_welsegs_depth[end])
        start_welsegs_outside = start_welsegs_depth[np.argwhere(start_welsegs_depth < start_compsegs_depth[0])]
        end_welsegs_outside = end_welsegs_depth[np.argwhere(end_welsegs_depth > end_compsegs_depth[-1])]
        welsegs_to_add = np.append(welsegs_to_add, start_welsegs_outside)
        welsegs_to_add = np.append(welsegs_to_add, end_welsegs_outside)
        # Find well_segments start and end in gaps.
        start_compsegs_depth = np.append(start_compsegs_depth, welsegs_to_add)
        end_compsegs_depth = np.append(end_compsegs_depth, welsegs_to_add)
        start_measured_depth = np.sort(start_compsegs_depth)
        end_measured_depth = np.sort(end_compsegs_depth)
        # Check for missing segment.
        shift_start_measured_depth = np.append(start_measured_depth[1:], end_measured_depth[-1])
        missing_index = np.argwhere(shift_start_measured_depth > end_measured_depth).flatten()
        missing_index += 1
        new_missing_start_measured_depth = end_measured_depth[missing_index - 1]
        new_missing_end_measured_depth = start_measured_depth[missing_index]
        start_measured_depth = np.sort(np.append(start_measured_depth, new_missing_start_measured_depth))
        end_measured_depth = np.sort(np.append(end_measured_depth, new_missing_end_measured_depth))
        # drop duplicate
        duplicate_indexes = np.argwhere(start_measured_depth == end_measured_depth)
        start_measured_depth = np.delete(start_measured_depth, duplicate_indexes)
        end_measured_depth = np.delete(end_measured_depth, duplicate_indexes)
    else:
        raise ValueError(f"Unknown method '{method}'.")

    # md for tubing segments
    measured_depth_ = 0.5 * (start_measured_depth + end_measured_depth)
    # estimate TVD
    true_vertical_depth = np.interp(
        measured_depth_,
        df_measured_depth_true_vertical_depth[Headers.MD].to_numpy(),
        df_measured_depth_true_vertical_depth[Headers.TVD].to_numpy(),
    )
    # create data frame
    return as_data_frame(
        {
            Headers.START_MD: start_measured_depth,
            Headers.END_MEASURED_DEPTH: end_measured_depth,
            Headers.TUB_MD: measured_depth_,
            Headers.TUB_TVD: true_vertical_depth,
        }
    )


def insert_missing_segments(df_tubing_segments: pd.DataFrame, well_name: str | None) -> pd.DataFrame:
    """Create segments for inactive cells.

    Sometimes inactive cells have no segments.
    It is required to create segments for these cells to get the scaling factor correct.
<<<<<<< HEAD
    Inactive cells are indicated by segments starting at measured depth deeper than the end of the previous cell.

    Args:
        df_tubing_segments: Must contain start and end measured depth.
        well_name: Name of well.

    Returns:
        DataFrame with the gaps filled.

    Raises:
        SystemExit: If the Schedule file is missing data for one or more branches in the case file.
=======
    Inactive cells are indicated
    if there are segments starting at measured depth deeper than the end measured depth of the previous cell.

    Args:
        df_tubing_segments: Must contain column `STARTMD` and `ENDMD`.
        well_name: Name of well.

    Returns:
        Updated dataframe if missing cells are found.

    Raises:
        SystemExit: If the Schedule file is missing data for one or more branches in the case file.

>>>>>>> 3f388662
    """
    if df_tubing_segments.empty:
        raise abort(
            "Schedule file is missing data for one or more branches defined in the case file. "
            f"Please check the data for well {well_name}."
        )
    # sort the data frame based on STARTMD
    df_tubing_segments.sort_values(by=[Headers.START_MD], inplace=True)
    # add column to indicate original segment
    df_tubing_segments[Headers.SEGMENT_DESC] = [Headers.ORIGINALSEGMENT] * df_tubing_segments.shape[0]
    end_measured_depth = df_tubing_segments[Headers.END_MEASURED_DEPTH].to_numpy()
    # get start_measured_depth and start from segment 2 and add the last item to be the last end_measured_depth
    start_measured_depth = np.append(df_tubing_segments[Headers.START_MD].to_numpy()[1:], end_measured_depth[-1])
    # find rows where start_measured_depth > end_measured_depth
    missing_index = np.argwhere(start_measured_depth > end_measured_depth).flatten()
    # proceed only if there are missing index
    if missing_index.size == 0:
        return df_tubing_segments
    # shift one row down because we move it up one row
    missing_index += 1
    df_copy = df_tubing_segments.iloc[missing_index, :].copy(deep=True)
    # new start measured depth is the previous segment end measured depth
    df_copy[Headers.START_MD] = df_tubing_segments[Headers.END_MEASURED_DEPTH].to_numpy()[missing_index - 1]
    df_copy[Headers.END_MEASURED_DEPTH] = df_tubing_segments[Headers.START_MD].to_numpy()[missing_index]
    df_copy[Headers.SEGMENT_DESC] = [Headers.ADDITIONALSEGMENT] * df_copy.shape[0]
    # combine the two data frame
    df_tubing_segments = pd.concat([df_tubing_segments, df_copy])
    df_tubing_segments.sort_values(by=[Headers.START_MD], inplace=True)
    df_tubing_segments.reset_index(drop=True, inplace=True)
    return df_tubing_segments


def completion_index(df_completion: pd.DataFrame, start: float, end: float) -> tuple[int, int]:
<<<<<<< HEAD
    """Find the indices in the completion DataFrame of start and end measured depth.

    Args:
        df_completion: Must contain start and end measured depth.
=======
    """Find the indices in the completion DataFrame of start measured depth and end measured depth.

    Args:
        df_completion: Must contain `STARTMD` and `ENDMD`.
>>>>>>> 3f388662
        start: Start measured depth.
        end: End measured depth.

    Returns:
<<<<<<< HEAD
        Indices - Tuple of int.
=======
        Indices of the start and end depths.

>>>>>>> 3f388662
    """
    start_md = df_completion[Headers.START_MEASURED_DEPTH].to_numpy()
    end_md = df_completion[Headers.END_MEASURED_DEPTH].to_numpy()
    _start = np.argwhere((start_md <= start) & (end_md > start)).flatten()
    _end = np.argwhere((start_md < end) & (end_md >= end)).flatten()
    if _start.size == 0 or _end.size == 0:
        # completion index not found then give negative value for both
        return -1, -1
    return int(_start[0]), int(_end[0])


def get_completion(start: float, end: float, df_completion: pd.DataFrame, joint_length: float) -> Information:
    """Get information from the completion.

    Args:
        start: Start measured depth of the segment.
        end: End measured depth of the segment.
        df_completion: COMPLETION table that must contain columns: `STARTMD`, `ENDMD`, `NVALVEPERJOINT`,
        `INNER_DIAMETER`, `OUTER_DIAMETER`, `ROUGHNESS`, `DEVICETYPE`, `DEVICENUMBER`, and `ANNULUS_ZONE`.
        joint_length: Length of a joint.

    Returns:
<<<<<<< HEAD
        Instance of Information with the following attributes:
            1. num_device: Number of the device.
            2. device_type: The type of valve in device.
            3. device_number: Reference to parameters of valve.
            4. inner_diameter: Inner diameter.
            5. outer_diameter: Equivalent outer diameter.
            6. roughness: The roughness inside tubing.
            7. annulus_zone: The content of annulus zone.
=======
        Instance of Information.
>>>>>>> 3f388662

    Raises:
        ValueError:
            If the completion is not defined from start to end.
            If outer diameter is smaller than inner diameter.
            If the completion data contains illegal / invalid rows.
            If information class is None.
<<<<<<< HEAD
=======

>>>>>>> 3f388662
    """
    information = None
    device_type = None
    device_number = None
    inner_diameter = None
    outer_diameter = None
    roughness = None
    annulus_zone = None

    start_completion = df_completion[Headers.START_MEASURED_DEPTH].to_numpy()
    end_completion = df_completion[Headers.END_MEASURED_DEPTH].to_numpy()
    idx0, idx1 = completion_index(df_completion, start, end)

    if idx0 == -1 or idx1 == -1:
        well_name = df_completion[Headers.WELL].iloc[0]
        log_and_raise_exception(f"No completion is defined on well {well_name} from {start} to {end}.")

    # previous length start with 0
    prev_length = 0.0
    num_device = 0.0

    for completion_idx in range(idx0, idx1 + 1):
        completion_length = min(end_completion[completion_idx], end) - max(start_completion[completion_idx], start)
        if completion_length <= 0:
            _ = "equals" if completion_length == 0 else "less than"
            logger.warning(
                f"Start depth {_} stop depth, in row {completion_idx}, "
                f"for well {df_completion[Headers.WELL][completion_idx]}"
            )
        # calculate cumulative parameter
        num_device += (completion_length / joint_length) * df_completion[Headers.VALVES_PER_JOINT].iloc[completion_idx]

        if completion_length > prev_length:
            # get well geometry
            inner_diameter = df_completion[Headers.INNER_DIAMETER].iloc[completion_idx]
            outer_diameter = df_completion[Headers.OUTER_DIAMETER].iloc[completion_idx]
            roughness = df_completion[Headers.ROUGHNESS].iloc[completion_idx]
            if outer_diameter > inner_diameter:
                outer_diameter = (outer_diameter**2 - inner_diameter**2) ** 0.5
            else:
                raise ValueError("Check screen/tubing and well/casing ID in case file.")

            # get device information
            device_type = df_completion[Headers.DEVICE_TYPE].iloc[completion_idx]
            device_number = df_completion[Headers.DEVICE_NUMBER].iloc[completion_idx]
            # other information
            annulus_zone = df_completion[Headers.ANNULUS_ZONE].iloc[completion_idx]
            # set prev_length to this segment
            prev_length = completion_length

        if all(
            x is not None for x in [device_type, device_number, inner_diameter, outer_diameter, roughness, annulus_zone]
        ):
            information = Information(
                num_device, device_type, device_number, inner_diameter, outer_diameter, roughness, annulus_zone
            )
        else:
            # I.e. if completion_length > prev_length never happens
            raise ValueError(
                f"The completion data for well '{df_completion[Headers.WELL][completion_idx]}' "
                "contains illegal / invalid row(s). "
                "Please check their start mD / end mD columns, and ensure that they start before they end."
            )
    if information is None:
        raise ValueError(
            f"idx0 == idx1 + 1 (idx0={idx0}). For the time being, the reason is unknown. "
            "Please reach out to the Equinor Inflow Control Team if you encounter this."
        )
    return information


def complete_the_well(
    df_tubing_segments: pd.DataFrame, df_completion: pd.DataFrame, joint_length: float
) -> pd.DataFrame:
    """Complete the well with the user completion.

    Args:
        df_tubing_segments: Output from function create_tubing_segments.
        df_completion: Output from define_annulus_zone.
<<<<<<< HEAD
        joint_length: Length of a joint:

    Returns:
        Well information.
=======
        joint_length: Length of a joint.

    Returns:
        Well information.

>>>>>>> 3f388662
    """
    start = df_tubing_segments[Headers.START_MEASURED_DEPTH].to_numpy()
    end = df_tubing_segments[Headers.END_MEASURED_DEPTH].to_numpy()
    # initiate completion
    information = Information()
    # loop through the cells
    for i in range(df_tubing_segments.shape[0]):
        information += get_completion(start[i], end[i], df_completion, joint_length)

    df_well = as_data_frame(
        {
            Headers.TUB_MD: df_tubing_segments[Headers.TUB_MD].to_numpy(),
            Headers.TUB_TVD: df_tubing_segments[Headers.TUB_TVD].to_numpy(),
            Headers.LENGTH: end - start,
            Headers.SEGMENT_DESC: df_tubing_segments[Headers.SEGMENT_DESC].to_numpy(),
            Headers.NDEVICES: information.number_of_devices,
            Headers.DEVICE_NUMBER: information.device_number,
            Headers.DEVICE_TYPE: information.device_type,
            Headers.INNER_DIAMETER: information.inner_diameter,
            Headers.OUTER_DIAMETER: information.outer_diameter,
            Headers.ROUGHNESS: information.roughness,
            Headers.ANNULUS_ZONE: information.annulus_zone,
        }
    )

    # lumping segments
    df_well = lumping_segments(df_well)

    # create scaling factor
    df_well[Headers.SCALINGFACTOR] = np.where(df_well[Headers.NDEVICES] > 0.0, -1.0 / df_well[Headers.NDEVICES], 0.0)
    return df_well


def lumping_segments(df_well: pd.DataFrame) -> pd.DataFrame:
    """Lump additional segments to the original segments.

    This only applies if the additional segments have an annulus zone.

    Args:
<<<<<<< HEAD
        df_well: Must contain data on annulus zone, number of devices and the segments descending.

    Returns:
        Updated well information.
=======
        df_well: Must contain `ANNULUS_ZONE`, `NDEVICES`, and `SEGMENT_DESC`.

    Returns:
        Updated well information.

>>>>>>> 3f388662
    """
    number_of_devices = df_well[Headers.NDEVICES].to_numpy()
    annulus_zone = df_well[Headers.ANNULUS_ZONE].to_numpy()
    segments_descending = df_well[Headers.SEGMENT_DESC].to_numpy()
    number_of_rows = df_well.shape[0]
    for i in range(number_of_rows):
        if segments_descending[i] != Headers.ADDITIONALSEGMENT:
            continue

        # only additional segments
        if annulus_zone[i] > 0:
            # meaning only annular zones
            # compare it to the segment before and after
            been_lumped = False
            if i - 1 >= 0 and not been_lumped and annulus_zone[i] == annulus_zone[i - 1]:
                # compare it to the segment before
                number_of_devices[i - 1] = number_of_devices[i - 1] + number_of_devices[i]
                been_lumped = True
            if i + 1 < number_of_rows and not been_lumped and annulus_zone[i] == annulus_zone[i + 1]:
                # compare it to the segment after
                number_of_devices[i + 1] = number_of_devices[i + 1] + number_of_devices[i]
        # update the number of devices to 0 for this segment
        # because it is lumped to others
        # and it is 0 if it has no annulus zone
        number_of_devices[i] = 0.0
    df_well[Headers.NDEVICES] = number_of_devices
    # from now on it is only original segment
    df_well = df_well[df_well[Headers.SEGMENT_DESC] == Headers.ORIGINALSEGMENT].copy()
    # reset index after filter
    return df_well.reset_index(drop=True, inplace=False)


def get_device(df_well: pd.DataFrame, df_device: pd.DataFrame, device_type: DeviceType) -> pd.DataFrame:
    """Get device characteristics.

    Args:
<<<<<<< HEAD
        df_well: Must contain device type, device number, and the scaling factor.
        df_device: Device table.
        device_type: Device type. `AICD`, `ICD`, `DAR`, `VALVE`, `AICV`, `ICV`.
=======
        df_well: Must contain columns `DEVICETYPE`, `DEVICENUMBER`, and `SCALINGFACTOR`.
        df_device: Device table.
        device_type: Device type, in `AICD`, `ICD`, `DAR`, `VALVE`,`AICV`, `ICV`.
>>>>>>> 3f388662

    Returns:
        Updated well information with device characteristics.

    Raises:
<<<<<<< HEAD
        ValueError: If missing device type in input files.
=======
        ValueError: If `DEVICETYPE` keyword is missing in input files.

>>>>>>> 3f388662
    """
    columns = [Headers.DEVICE_TYPE, Headers.DEVICE_NUMBER]
    try:
        df_well = pd.merge(df_well, df_device, how="left", on=columns)
    except KeyError as err:
        if f"'{Headers.DEVICE_TYPE}'" in str(err):
            raise ValueError(f"Missing keyword 'DEVICETYPE {device_type}' in input files.") from err
        raise err
    if device_type == "VALVE":
        # rescale the Cv
        # because no scaling factor in WSEGVALV
        df_well[Headers.CV] = -df_well[Headers.CV] / df_well[Headers.SCALINGFACTOR]
    elif device_type == "DAR":
        # rescale the Cv
        # because no scaling factor in WSEGVALV
        df_well[Headers.CV_DAR] = -df_well[Headers.CV_DAR] / df_well[Headers.SCALINGFACTOR]
    return df_well


def correct_annulus_zone(df_well: pd.DataFrame) -> pd.DataFrame:
    """Correct the annulus zone.

<<<<<<< HEAD
    If there are no connections to the tubing in the annulus zone, then there is no annulus zone.

    Args:
        df_well: Must contain annulus zone, number of devices, and device type.

    Returns:
        Updated DataFrame with corrected annulus zone.
=======
    If there are no connections to the tubing in the annulus zone then there is no annulus zone.

    Args:
        df_well: Must contain `ANNULUS_ZONE`, `NDEVICES`, and `DEVICETYPE`.

    Returns:
        Updated DataFrame with corrected annulus zone.

>>>>>>> 3f388662
    """
    zones = df_well[Headers.ANNULUS_ZONE].unique()
    for zone in zones:
        if zone == 0:
            continue
        df_zone = df_well[df_well[Headers.ANNULUS_ZONE] == zone]
        df_zone_device = df_zone[
            (df_zone[Headers.NDEVICES].to_numpy() > 0) | (df_zone[Headers.DEVICE_TYPE].to_numpy() == "PERF")
        ]
        if df_zone_device.shape[0] == 0:
            df_well[Headers.ANNULUS_ZONE].replace(zone, 0, inplace=True)
    return df_well


def connect_cells_to_segments(
    df_well: pd.DataFrame, df_reservoir: pd.DataFrame, df_tubing_segments: pd.DataFrame, method: Method
) -> pd.DataFrame:
    """Connect cells to segments.

    Args:
<<<<<<< HEAD
        df_well: Segment table. Must contain tubing measured depth.
        df_reservoir: COMPSEGS table. Must contain start and end measured depth.
        df_tubing_segments: Tubing segment dataframe. Must contain start and end measured depth.
        method: Segmentation method indicator. Must be one of 'user', 'fix', 'welsegs', or 'cells'.

    Returns:
        Merged DataFrame.
=======
        df_well: Segment table. Must contain column `TUB_MD`.
        df_reservoir: COMPSEGS table. Must contain columns `STARTMD` and `ENDMD`.
        df_tubing_segments: Tubing segment dataframe. Must contain columns `STARTMD` and `ENDMD`.
        method: Segmentation method indicator. Must contain 'user', 'fix', 'welsegs', or 'cells'.


    Returns:
        Merged DataFrame.

>>>>>>> 3f388662
    """
    # Calculate mid cell measured depth
    df_reservoir[Headers.MD] = (df_reservoir[Headers.START_MD] + df_reservoir[Headers.END_MEASURED_DEPTH]) * 0.5
    if method == Method.USER:
        df_res = df_reservoir.copy(deep=True)
        df_wel = df_well.copy(deep=True)
        # Ensure that tubing segment boundaries as described in the case file are honored.
        # Associate reservoir cells with tubing segment midpoints using markers
        marker = 1
        df_res[Headers.MARKER] = np.full(df_reservoir.shape[0], 0)
        df_wel[Headers.MARKER] = np.arange(df_well.shape[0]) + 1
        for idx in df_wel[Headers.TUB_MD].index:
            start_measured_depth = df_tubing_segments[Headers.START_MD].iloc[idx]
            end_measured_depth = df_tubing_segments[Headers.END_MEASURED_DEPTH].iloc[idx]
            df_res.loc[df_res[Headers.MD].between(start_measured_depth, end_measured_depth), Headers.MARKER] = marker
            marker += 1
        # Merge
        tmp = df_res.merge(df_wel, on=[Headers.MARKER])
        return tmp.drop([Headers.MARKER], axis=1, inplace=False)

    return pd.merge_asof(
        left=df_reservoir, right=df_well, left_on=[Headers.MD], right_on=[Headers.TUB_MD], direction="nearest"
    )


class WellSchedule:
    """A collection of all the active multi-segment wells.

    Attributes:
        msws: Multisegmented well segments.
        active_wells: The active wells for completor to work on.

    Args:
        active_wells: Active multi-segment wells defined in a case file.
    """

    def __init__(self, active_wells: npt.NDArray[np.unicode_] | list[str]):
        """Initialize WellSchedule."""
        self.msws: dict[str, dict] = {}
        self.active_wells = np.array(active_wells)

    def set_welspecs(self, records: list[list[str]]) -> None:
<<<<<<< HEAD
        """Convert the well specifications (WELSPECS) record to a Pandas DataFrame.

        * Sets DataFrame column titles.
        * Formats column values.
        * Pads missing columns at the end of the DataFrame with default values (1*).

        Args:
            records: Raw well specification.

        Returns:
            Record of inactive wells (in `self.msws`).
=======
        """Convert a WELSPECS record set to a Pandas DataFrame.

        * Sets DataFrame column titles.
        * Formats column values.
        * Pads missing columns at end of the DataFrame with default values (1*).

        Args:
            records: A WELSPECS record set.

        Returns:
            Record of inactive wells (in `self.msws`).

>>>>>>> 3f388662
        """
        columns = [
            Headers.WELL,
            Headers.GROUP,
            Headers.I,
            Headers.J,
            Headers.BHP_DEPTH,
            Headers.PHASE,
            Headers.DR,
            Headers.FLAG,
            Headers.SHUT,
            Headers.CROSS,
            Headers.PRESSURETABLE,
            Headers.DENSCAL,
            Headers.REGION,
            Headers.ITEM14,
            Headers.ITEM15,
            Headers.ITEM16,
            Headers.ITEM17,
        ]
        _records = records[0] + ["1*"] * (len(columns) - len(records[0]))  # pad with default values (1*)
        df = pd.DataFrame(np.array(_records).reshape((1, len(columns))), columns=columns)
        #  datatypes
        df[columns[2:4]] = df[columns[2:4]].astype(np.int64)
        try:
            df[columns[4]] = df[columns[4]].astype(np.float64)
        except ValueError:
            pass
        # welspecs could be for multiple wells - split it
        for well_name in df[Headers.WELL].unique():
            if well_name not in self.msws:
                self.msws[well_name] = {}
            self.msws[well_name][Keywords.WELSPECS] = df[df[Headers.WELL] == well_name]
            logger.debug("set_welspecs for %s", well_name)

    def handle_compdat(self, records: list[list[str]]) -> list[list[str]]:
<<<<<<< HEAD
        """Convert completion data (COMPDAT) record to a DataFrame.
=======
        """Convert a COMPDAT record set to a Pandas DataFrame.
>>>>>>> 3f388662

        * Sets DataFrame column titles.
        * Pads missing values with default values (1*).
        * Sets column data types.

        Args:
            records: Record set of COMPDAT data.

        Returns:
            Records for inactive wells.
<<<<<<< HEAD
=======

        The function creates the class property DataFrame msws[well_name]['compdat']

>>>>>>> 3f388662
        """
        well_names = set()  # the active well-names found in this chunk
        remains = []  # the other wells
        for rec in records:
            well_name = rec[0]
            if well_name in list(self.active_wells):
                well_names.add(well_name)
            else:
                remains.append(rec)
        columns = [
            Headers.WELL,
            Headers.I,
            Headers.J,
            Headers.K,
            Headers.K2,
            Headers.STATUS,
            Headers.SATNUM,
            Headers.CF,
            Headers.DIAM,
            Headers.KH,
            Headers.SKIN,
            Headers.DFACT,
            Headers.COMPDAT_DIRECTION,
            Headers.RO,
        ]
        df = pd.DataFrame(records, columns=columns[0 : len(records[0])])
        if Headers.RO in df.columns:
            df[Headers.RO] = df[Headers.RO].fillna("1*")
<<<<<<< HEAD
        for idx in range(len(records[0]), len(columns)):
            df[columns[idx]] = ["1*"] * len(records)
=======
        for i in range(len(records[0]), len(columns)):
            df[columns[i]] = ["1*"] * len(records)
>>>>>>> 3f388662
        # data types
        df[columns[1:5]] = df[columns[1:5]].astype(np.int64)
        # Change default value '1*' to equivalent float
        df["SKIN"] = df["SKIN"].replace(["1*"], 0.0)
        df[[Headers.DIAM, Headers.SKIN]] = df[[Headers.DIAM, Headers.SKIN]].astype(np.float64)
        # check if CF, KH, and RO are defaulted by the users
        try:
            df[[Headers.CF]] = df[[Headers.CF]].astype(np.float64)
        except ValueError:
            pass
        try:
            df[[Headers.KH]] = df[[Headers.KH]].astype(np.float64)
        except ValueError:
            pass
        try:
            df[[Headers.RO]] = df[[Headers.RO]].astype(np.float64)
        except ValueError:
            pass
        # compdat could be for multiple wells - split it
        for well_name in well_names:
            if well_name not in self.msws:
                self.msws[well_name] = {}
            self.msws[well_name][Keywords.COMPDAT] = df[df[Headers.WELL] == well_name]
            logger.debug("handle_compdat for %s", well_name)
        return remains

    def set_welsegs(self, recs: list[list[str]]) -> str | None:
        """Update the well segments (WELSEGS) for a given well if it is an active well.

        * Pads missing record columns in header and contents with default values.
<<<<<<< HEAD
        * Convert header and column records to DataFrames.
        * Sets proper DataFrame column types and titles.
        * Converts segment depth specified in incremental (INC) to absolute (ABS) values using fix_welsegs.
=======
        * Convert header and column records to Pandas DataFrames.
        * Sets proper DataFrame column types and titles.
        * Converts segment depth specified by INC to ABS using fix_welsegs.
>>>>>>> 3f388662

        Args:
            recs: Record set of header and contents data.

        Returns:
            Name of well if it was updated, or None if it is not in the active_wells list.
<<<<<<< HEAD
=======

        The function creates two DataFrames stored in the tuple variable msws[well_name]['welsegs'].
        The first tuple element is the welsegs header, and the second is the content of the DataFrame.

>>>>>>> 3f388662
        """
        well_name = recs[0][0]  # each WELSEGS-chunk is for one well only
        if well_name not in self.active_wells:
            return None

        # make df for header record
        columns_header = [
            Headers.WELL,
            Headers.SEGMENTTVD,
            Headers.SEGMENTMD,
            Headers.WBVOLUME,
            Headers.INFOTYPE,
            Headers.PDROPCOMP,
            Headers.MPMODEL,
            Headers.ITEM8,
            Headers.ITEM9,
            Headers.ITEM10,
            Headers.ITEM11,
            Headers.ITEM12,
        ]
        # pad header with default values (1*)
<<<<<<< HEAD
        header = recs[0] + ["1*"] * (len(columns_header) - len(recs[0]))
        dfh = pd.DataFrame(np.array(header).reshape((1, len(columns_header))), columns=columns_header)
        dfh[columns_header[1:3]] = dfh[columns_header[1:3]].astype(np.float64)  # data types
=======
        header = recs[0] + ["1*"] * (len(columns) - len(recs[0]))
        df_header = pd.DataFrame(np.array(header).reshape((1, len(columns))), columns=columns)
        df_header[columns[1:3]] = df_header[columns[1:3]].astype(np.float64)  # data types
>>>>>>> 3f388662

        # make df for data records
        columns_data = [
            Headers.TUBINGSEGMENT,
            Headers.TUBINGSEGMENT2,
            Headers.TUBINGBRANCH,
            Headers.TUBINGOUTLET,
            Headers.TUBINGMD,
            Headers.TUBINGTVD,
            Headers.TUBINGID,
            Headers.TUBINGROUGHNESS,
            Headers.CROSS,
            Headers.VSEG,
            Headers.ITEM11,
            Headers.ITEM12,
            Headers.ITEM13,
            Headers.ITEM14,
            Headers.ITEM15,
        ]
        # pad with default values (1*)
<<<<<<< HEAD
        recs = [rec + ["1*"] * (len(columns_data) - len(rec)) for rec in recs[1:]]
        dfr = pd.DataFrame(recs, columns=columns_data)
        # data types
        dfr[columns_data[:4]] = dfr[columns_data[:4]].astype(np.int64)
        dfr[columns_data[4:7]] = dfr[columns_data[4:7]].astype(np.float64)
=======
        recs = [rec + ["1*"] * (len(columns) - len(rec)) for rec in recs[1:]]
        df_records = pd.DataFrame(recs, columns=columns)
        # data types
        df_records[columns[:4]] = df_records[columns[:4]].astype(np.int64)
        df_records[columns[4:7]] = df_records[columns[4:7]].astype(np.float64)
>>>>>>> 3f388662
        # fix abs/inc issue with welsegs
        df_header, df_records = fix_welsegs(df_header, df_records)

        # Warn user if the tubing segments' measured depth for a branch
        # is not sorted in ascending order (monotonic)
        for branch_num in df_records[Headers.TUBINGBRANCH].unique():
            if (
                not df_records[Headers.TUBINGMD]
                .loc[df_records[Headers.TUBINGBRANCH] == branch_num]
                .is_monotonic_increasing
            ):
                logger.warning(
                    "The branch %s in well %s contains negative length segments. "
                    "Check the input schedulefile WELSEGS keyword for inconsistencies "
                    "in measured depth (MD) of Tubing layer.",
                    branch_num,
                    well_name,
                )

        if well_name not in self.msws:
            self.msws[well_name] = {}
        self.msws[well_name][Keywords.WELSEGS] = df_header, df_records
        return well_name

    def set_compsegs(self, recs: list[list[str]]) -> str | None:
        """Update COMPSEGS for a well if it is an active well.

        * Pads missing record columns in header and contents with default 1*.
<<<<<<< HEAD
        * Convert header and column records to DataFrames.
=======
        * Converts header and column records to Pandas DataFrames.
>>>>>>> 3f388662
        * Sets proper DataFrame column types and titles.

        Args:
            recs: Record set of header and contents data.

        Returns:
            Name of well if it was updated, or None if it is not in active_wells.
<<<<<<< HEAD
=======

>>>>>>> 3f388662
        """
        well_name = recs[0][0]  # each COMPSEGS-chunk is for one well only
        if well_name not in self.active_wells:
            return None
        columns = [
            Headers.I,
            Headers.J,
            Headers.K,
            Headers.BRANCH,
            Headers.START_MD,
            Headers.END_MEASURED_DEPTH,
            Headers.COMPSEGS_DIRECTION,
            Headers.ENDGRID,
            Headers.PERFDEPTH,
            Headers.THERM,
            Headers.SEGMENT,
        ]
        recs = [rec + ["1*"] * (len(columns) - len(rec)) for rec in recs[1:]]  # pad with default values (1*)
        df = pd.DataFrame(recs, columns=columns)
        df[columns[:4]] = df[columns[:4]].astype(np.int64)
        df[columns[4:6]] = df[columns[4:6]].astype(np.float64)
        if well_name not in self.msws:
            self.msws[well_name] = {}
        self.msws[well_name][Keywords.COMPSEGS] = df
        logger.debug("set_compsegs for %s", well_name)
        return well_name

    def get_welspecs(self, well_name: str) -> pd.DataFrame:
        """Get-function for WELSPECS.

        Args:
            well_name: Well name.

        Returns:
<<<<<<< HEAD
            Well specifications.
=======
            Well specification DataFrame.

>>>>>>> 3f388662
        """
        return self.msws[well_name][Keywords.WELSPECS]

    def get_compdat(self, well_name: str) -> pd.DataFrame:
        """Get-function for COMPDAT.

        Args:
            well_name: Well name.

        Returns:
<<<<<<< HEAD
            Completion data.
=======
            Completion data DataFrame.
>>>>>>> 3f388662

        Raises:
            ValueError: If completion data keyword is missing in input schedule file.
        """
        try:
            return self.msws[well_name][Keywords.COMPDAT]
        except KeyError as err:
            if f"'{Keywords.COMPDAT}'" in str(err):
                raise ValueError("Input schedule file missing COMPDAT keyword.") from err
            raise err

    def get_compsegs(self, well_name: str, branch: int | None = None) -> pd.DataFrame:
        """Get-function for COMPSEGS.

        Args:
           well_name: Well name.
           branch: Branch number.

        Returns:
            Completion segment data.
        """
        df = self.msws[well_name][Keywords.COMPSEGS].copy()
        if branch is not None:
            df = df[df[Headers.BRANCH] == branch]
        df.reset_index(drop=True, inplace=True)  # reset index after filtering
        return fix_compsegs(df, well_name)

<<<<<<< HEAD
    def get_welsegs(self, well_name: str, branch: int | None = None) -> tuple[pd.DataFrame, pd.DataFrame]:
=======
    def get_well_segments(self, well_name: str, branch: int | None = None) -> tuple[pd.DataFrame, pd.DataFrame]:
>>>>>>> 3f388662
        """Get-function for well segments.

        Args:
            well_name: Well name.
            branch: Branch number.

        Returns:
<<<<<<< HEAD
            Well segments headers and content.
=======
            Well segment headers and well segment records.
>>>>>>> 3f388662

        Raises:
            ValueError: If WELSEGS keyword missing in input schedule file.
        """
        try:
            columns, content = self.msws[well_name][Keywords.WELSEGS]
        except KeyError as err:
            if f"'{Keywords.WELSEGS}'" in str(err):
                raise ValueError("Input schedule file missing WELSEGS keyword.") from err
            raise err
        if branch is not None:
            content = content[content[Headers.TUBINGBRANCH] == branch]
        content.reset_index(drop=True, inplace=True)
        return columns, content

    def get_well_number(self, well_name: str) -> int:
        """Well number in the active_wells list.

        Args:
            well_name: Well name.

        Returns:
            Well number.
<<<<<<< HEAD
=======

>>>>>>> 3f388662
        """
        return (self.active_wells == well_name).nonzero()[0][0]<|MERGE_RESOLUTION|>--- conflicted
+++ resolved
@@ -19,10 +19,6 @@
     pass
 
 # Use more precise type information, if possible
-<<<<<<< HEAD
-=======
-MethodType: TypeAlias = 'Literal["cells", "user", "fix", "welsegs"] | Method'
->>>>>>> 3f388662
 DeviceType: TypeAlias = 'Literal["AICD", "ICD", "DAR", "VALVE", "AICV", "ICV"]'
 
 
@@ -75,20 +71,6 @@
         return self
 
 
-<<<<<<< HEAD
-def well_trajectory(df_welsegs_header: pd.DataFrame, df_welsegs_content: pd.DataFrame) -> pd.DataFrame:
-    """Create trajectory relation between measured depth and true vertical depth.
-
-    Note:
-        Well segments must be defined with absolute (ABS) and not incremental (INC) values.
-
-    Args:
-        df_welsegs_header: First record of well segments.
-        df_welsegs_content: Second record well segments.
-
-    Return:
-        Measured depth and true vertical depth.
-=======
 def well_trajectory(df_well_segments_header: pd.DataFrame, df_well_segments_content: pd.DataFrame) -> pd.DataFrame:
     """Create trajectory relation between measured depth and true vertical depth.
 
@@ -101,7 +83,6 @@
     Return:
         Measured depth versus true vertical depth.
 
->>>>>>> 3f388662
     """
     measured_depth = df_well_segments_content[Headers.TUBINGMD].to_numpy()
     measured_depth = np.insert(measured_depth, 0, df_well_segments_header[Headers.SEGMENTMD].iloc[0])
@@ -122,11 +103,7 @@
 
 
     Args:
-<<<<<<< HEAD
         df_completion: Raw completion data, must contain start/end measured depth, and annulus content.
-=======
-        df_completion: Must contain the columns `STARTMD`, `ENDMD`, and `ANNULUS`.
->>>>>>> 3f388662
 
     Returns:
         Updated completion data with additional column `ANNULUS_ZONE`.
@@ -134,14 +111,8 @@
     Raise:
         ValueError: If the dimensions are incorrect.
     """
-<<<<<<< HEAD
-    start_md = df_completion[Headers.START_MEASURED_DEPTH].iloc[0]
-    end_md = df_completion[Headers.END_MEASURED_DEPTH].iloc[-1]
-=======
-    # define annular zone
     start_measured_depth = df_completion[Headers.START_MEASURED_DEPTH].iloc[0]
     end_measured_depth = df_completion[Headers.END_MEASURED_DEPTH].iloc[-1]
->>>>>>> 3f388662
     gravel_pack_location = df_completion[df_completion[Headers.ANNULUS] == "GP"][
         [Headers.START_MD, Headers.END_MEASURED_DEPTH]
     ].to_numpy()
@@ -209,13 +180,8 @@
 def create_tubing_segments(
     df_reservoir: pd.DataFrame,
     df_completion: pd.DataFrame,
-<<<<<<< HEAD
-    df_mdtvd: pd.DataFrame,
+    df_measured_depth_true_vertical_depth: pd.DataFrame,
     method: Method = ...,
-=======
-    df_measured_depth_true_vertical_depth: pd.DataFrame,
-    method: MethodType = ...,
->>>>>>> 3f388662
     segment_length: float | str = ...,
     minimum_segment_length: float = 0.0,
 ) -> pd.DataFrame: ...
@@ -225,62 +191,33 @@
     df_reservoir: pd.DataFrame,
     # Technically, df_completion is only required for SegmentCreationMethod.USER
     df_completion: pd.DataFrame,
-<<<<<<< HEAD
-    df_mdtvd: pd.DataFrame,
+    df_measured_depth_true_vertical_depth: pd.DataFrame,
     method: Method = Method.CELLS,
     segment_length: float | str = 0.0,
     minimum_segment_length: float = 0.0,
 ) -> pd.DataFrame:
-    """Procedure to create segments in the tubing layer.
+    """Create segments in the tubing layer.
 
     Args:
         df_reservoir: Must contain start and end measured depth.
         df_completion: Must contain annulus, start and end measured depth, and annulus zone.
             The packers must be removed in the completion.
-        df_mdtvd: Measured and true vertical depths.
-=======
-    df_measured_depth_true_vertical_depth: pd.DataFrame,
-    method: MethodType = Method.CELLS,
-    segment_length: float | str = 0.0,
-    minimum_segment_length: float = 0.0,
-) -> pd.DataFrame:
-    """Create segments in the tubing layer.
-
-    Args:
-        df_reservoir: Must contain `STARTMD` and `ENDMD`.
-        df_completion: Must contain `ANNULUS`, ``STARTMD`, `ENDMD`, `ANNULUS_ZONE`,
-            and no packer content in the completion.
-        df_measured_depth_true_vertical_depth: Must contain `MD` and `TVD`.
->>>>>>> 3f388662
+        df_measured_depth_true_vertical_depth: Measured and true vertical depths.
         method: Method for segmentation. Defaults to cells.
         segment_length: Only if fix is selected in the method.
         minimum_segment_length: User input minimum segment length.
 
     Segmentation methods:
-<<<<<<< HEAD
         cells: Create one segment per cell.
         user: Create segment based on the completion definition.
         fix: Create segment based on a fixed interval.
-        welsegs: Create segment based on well segments keyword.
+        well_segments: Create segment based on well segments keyword.
 
     Returns:
         DataFrame with start and end measured depth, tubing measured depth, and tubing true vertical depth.
 
     Raises:
         ValueError: If the method is unknown.
-=======
-        cells - Create one segment per cell.
-        user - Create segment based on the completion definition.
-        fix - Create segment based on a fixed interval.
-        well_segments - Create segment based on `WELSEGS` keyword.
-
-    Returns:
-        A dataframe with columns `STARTMD`, `ENDMD`, `TUB_MD`, `TUB_TVD`.
-
-    Raises:
-        ValueError: If the method is unknown.
-
->>>>>>> 3f388662
     """
     start_measured_depth: npt.NDArray[np.float64]
     end_measured_depth: npt.NDArray[np.float64]
@@ -421,7 +358,6 @@
 
     Sometimes inactive cells have no segments.
     It is required to create segments for these cells to get the scaling factor correct.
-<<<<<<< HEAD
     Inactive cells are indicated by segments starting at measured depth deeper than the end of the previous cell.
 
     Args:
@@ -433,21 +369,6 @@
 
     Raises:
         SystemExit: If the Schedule file is missing data for one or more branches in the case file.
-=======
-    Inactive cells are indicated
-    if there are segments starting at measured depth deeper than the end measured depth of the previous cell.
-
-    Args:
-        df_tubing_segments: Must contain column `STARTMD` and `ENDMD`.
-        well_name: Name of well.
-
-    Returns:
-        Updated dataframe if missing cells are found.
-
-    Raises:
-        SystemExit: If the Schedule file is missing data for one or more branches in the case file.
-
->>>>>>> 3f388662
     """
     if df_tubing_segments.empty:
         raise abort(
@@ -481,27 +402,15 @@
 
 
 def completion_index(df_completion: pd.DataFrame, start: float, end: float) -> tuple[int, int]:
-<<<<<<< HEAD
     """Find the indices in the completion DataFrame of start and end measured depth.
 
     Args:
         df_completion: Must contain start and end measured depth.
-=======
-    """Find the indices in the completion DataFrame of start measured depth and end measured depth.
-
-    Args:
-        df_completion: Must contain `STARTMD` and `ENDMD`.
->>>>>>> 3f388662
         start: Start measured depth.
         end: End measured depth.
 
     Returns:
-<<<<<<< HEAD
         Indices - Tuple of int.
-=======
-        Indices of the start and end depths.
-
->>>>>>> 3f388662
     """
     start_md = df_completion[Headers.START_MEASURED_DEPTH].to_numpy()
     end_md = df_completion[Headers.END_MEASURED_DEPTH].to_numpy()
@@ -524,18 +433,7 @@
         joint_length: Length of a joint.
 
     Returns:
-<<<<<<< HEAD
-        Instance of Information with the following attributes:
-            1. num_device: Number of the device.
-            2. device_type: The type of valve in device.
-            3. device_number: Reference to parameters of valve.
-            4. inner_diameter: Inner diameter.
-            5. outer_diameter: Equivalent outer diameter.
-            6. roughness: The roughness inside tubing.
-            7. annulus_zone: The content of annulus zone.
-=======
         Instance of Information.
->>>>>>> 3f388662
 
     Raises:
         ValueError:
@@ -543,10 +441,6 @@
             If outer diameter is smaller than inner diameter.
             If the completion data contains illegal / invalid rows.
             If information class is None.
-<<<<<<< HEAD
-=======
-
->>>>>>> 3f388662
     """
     information = None
     device_type = None
@@ -626,18 +520,10 @@
     Args:
         df_tubing_segments: Output from function create_tubing_segments.
         df_completion: Output from define_annulus_zone.
-<<<<<<< HEAD
-        joint_length: Length of a joint:
+        joint_length: Length of a joint.
 
     Returns:
         Well information.
-=======
-        joint_length: Length of a joint.
-
-    Returns:
-        Well information.
-
->>>>>>> 3f388662
     """
     start = df_tubing_segments[Headers.START_MEASURED_DEPTH].to_numpy()
     end = df_tubing_segments[Headers.END_MEASURED_DEPTH].to_numpy()
@@ -677,18 +563,10 @@
     This only applies if the additional segments have an annulus zone.
 
     Args:
-<<<<<<< HEAD
         df_well: Must contain data on annulus zone, number of devices and the segments descending.
 
     Returns:
         Updated well information.
-=======
-        df_well: Must contain `ANNULUS_ZONE`, `NDEVICES`, and `SEGMENT_DESC`.
-
-    Returns:
-        Updated well information.
-
->>>>>>> 3f388662
     """
     number_of_devices = df_well[Headers.NDEVICES].to_numpy()
     annulus_zone = df_well[Headers.ANNULUS_ZONE].to_numpy()
@@ -725,26 +603,15 @@
     """Get device characteristics.
 
     Args:
-<<<<<<< HEAD
         df_well: Must contain device type, device number, and the scaling factor.
         df_device: Device table.
         device_type: Device type. `AICD`, `ICD`, `DAR`, `VALVE`, `AICV`, `ICV`.
-=======
-        df_well: Must contain columns `DEVICETYPE`, `DEVICENUMBER`, and `SCALINGFACTOR`.
-        df_device: Device table.
-        device_type: Device type, in `AICD`, `ICD`, `DAR`, `VALVE`,`AICV`, `ICV`.
->>>>>>> 3f388662
 
     Returns:
         Updated well information with device characteristics.
 
     Raises:
-<<<<<<< HEAD
         ValueError: If missing device type in input files.
-=======
-        ValueError: If `DEVICETYPE` keyword is missing in input files.
-
->>>>>>> 3f388662
     """
     columns = [Headers.DEVICE_TYPE, Headers.DEVICE_NUMBER]
     try:
@@ -767,7 +634,6 @@
 def correct_annulus_zone(df_well: pd.DataFrame) -> pd.DataFrame:
     """Correct the annulus zone.
 
-<<<<<<< HEAD
     If there are no connections to the tubing in the annulus zone, then there is no annulus zone.
 
     Args:
@@ -775,16 +641,6 @@
 
     Returns:
         Updated DataFrame with corrected annulus zone.
-=======
-    If there are no connections to the tubing in the annulus zone then there is no annulus zone.
-
-    Args:
-        df_well: Must contain `ANNULUS_ZONE`, `NDEVICES`, and `DEVICETYPE`.
-
-    Returns:
-        Updated DataFrame with corrected annulus zone.
-
->>>>>>> 3f388662
     """
     zones = df_well[Headers.ANNULUS_ZONE].unique()
     for zone in zones:
@@ -805,7 +661,6 @@
     """Connect cells to segments.
 
     Args:
-<<<<<<< HEAD
         df_well: Segment table. Must contain tubing measured depth.
         df_reservoir: COMPSEGS table. Must contain start and end measured depth.
         df_tubing_segments: Tubing segment dataframe. Must contain start and end measured depth.
@@ -813,17 +668,6 @@
 
     Returns:
         Merged DataFrame.
-=======
-        df_well: Segment table. Must contain column `TUB_MD`.
-        df_reservoir: COMPSEGS table. Must contain columns `STARTMD` and `ENDMD`.
-        df_tubing_segments: Tubing segment dataframe. Must contain columns `STARTMD` and `ENDMD`.
-        method: Segmentation method indicator. Must contain 'user', 'fix', 'welsegs', or 'cells'.
-
-
-    Returns:
-        Merged DataFrame.
-
->>>>>>> 3f388662
     """
     # Calculate mid cell measured depth
     df_reservoir[Headers.MD] = (df_reservoir[Headers.START_MD] + df_reservoir[Headers.END_MEASURED_DEPTH]) * 0.5
@@ -866,7 +710,6 @@
         self.active_wells = np.array(active_wells)
 
     def set_welspecs(self, records: list[list[str]]) -> None:
-<<<<<<< HEAD
         """Convert the well specifications (WELSPECS) record to a Pandas DataFrame.
 
         * Sets DataFrame column titles.
@@ -878,20 +721,6 @@
 
         Returns:
             Record of inactive wells (in `self.msws`).
-=======
-        """Convert a WELSPECS record set to a Pandas DataFrame.
-
-        * Sets DataFrame column titles.
-        * Formats column values.
-        * Pads missing columns at end of the DataFrame with default values (1*).
-
-        Args:
-            records: A WELSPECS record set.
-
-        Returns:
-            Record of inactive wells (in `self.msws`).
-
->>>>>>> 3f388662
         """
         columns = [
             Headers.WELL,
@@ -928,11 +757,7 @@
             logger.debug("set_welspecs for %s", well_name)
 
     def handle_compdat(self, records: list[list[str]]) -> list[list[str]]:
-<<<<<<< HEAD
         """Convert completion data (COMPDAT) record to a DataFrame.
-=======
-        """Convert a COMPDAT record set to a Pandas DataFrame.
->>>>>>> 3f388662
 
         * Sets DataFrame column titles.
         * Pads missing values with default values (1*).
@@ -943,12 +768,6 @@
 
         Returns:
             Records for inactive wells.
-<<<<<<< HEAD
-=======
-
-        The function creates the class property DataFrame msws[well_name]['compdat']
-
->>>>>>> 3f388662
         """
         well_names = set()  # the active well-names found in this chunk
         remains = []  # the other wells
@@ -977,13 +796,8 @@
         df = pd.DataFrame(records, columns=columns[0 : len(records[0])])
         if Headers.RO in df.columns:
             df[Headers.RO] = df[Headers.RO].fillna("1*")
-<<<<<<< HEAD
-        for idx in range(len(records[0]), len(columns)):
-            df[columns[idx]] = ["1*"] * len(records)
-=======
         for i in range(len(records[0]), len(columns)):
             df[columns[i]] = ["1*"] * len(records)
->>>>>>> 3f388662
         # data types
         df[columns[1:5]] = df[columns[1:5]].astype(np.int64)
         # Change default value '1*' to equivalent float
@@ -1014,28 +828,15 @@
         """Update the well segments (WELSEGS) for a given well if it is an active well.
 
         * Pads missing record columns in header and contents with default values.
-<<<<<<< HEAD
         * Convert header and column records to DataFrames.
         * Sets proper DataFrame column types and titles.
         * Converts segment depth specified in incremental (INC) to absolute (ABS) values using fix_welsegs.
-=======
-        * Convert header and column records to Pandas DataFrames.
-        * Sets proper DataFrame column types and titles.
-        * Converts segment depth specified by INC to ABS using fix_welsegs.
->>>>>>> 3f388662
 
         Args:
             recs: Record set of header and contents data.
 
         Returns:
             Name of well if it was updated, or None if it is not in the active_wells list.
-<<<<<<< HEAD
-=======
-
-        The function creates two DataFrames stored in the tuple variable msws[well_name]['welsegs'].
-        The first tuple element is the welsegs header, and the second is the content of the DataFrame.
-
->>>>>>> 3f388662
         """
         well_name = recs[0][0]  # each WELSEGS-chunk is for one well only
         if well_name not in self.active_wells:
@@ -1057,15 +858,9 @@
             Headers.ITEM12,
         ]
         # pad header with default values (1*)
-<<<<<<< HEAD
         header = recs[0] + ["1*"] * (len(columns_header) - len(recs[0]))
-        dfh = pd.DataFrame(np.array(header).reshape((1, len(columns_header))), columns=columns_header)
-        dfh[columns_header[1:3]] = dfh[columns_header[1:3]].astype(np.float64)  # data types
-=======
-        header = recs[0] + ["1*"] * (len(columns) - len(recs[0]))
-        df_header = pd.DataFrame(np.array(header).reshape((1, len(columns))), columns=columns)
-        df_header[columns[1:3]] = df_header[columns[1:3]].astype(np.float64)  # data types
->>>>>>> 3f388662
+        df_header = pd.DataFrame(np.array(header).reshape((1, len(columns_header))), columns=columns_header)
+        df_header[columns_header[1:3]] = df_header[columns_header[1:3]].astype(np.float64)  # data types
 
         # make df for data records
         columns_data = [
@@ -1086,19 +881,11 @@
             Headers.ITEM15,
         ]
         # pad with default values (1*)
-<<<<<<< HEAD
         recs = [rec + ["1*"] * (len(columns_data) - len(rec)) for rec in recs[1:]]
-        dfr = pd.DataFrame(recs, columns=columns_data)
+        df_records = pd.DataFrame(recs, columns=columns_data)
         # data types
-        dfr[columns_data[:4]] = dfr[columns_data[:4]].astype(np.int64)
-        dfr[columns_data[4:7]] = dfr[columns_data[4:7]].astype(np.float64)
-=======
-        recs = [rec + ["1*"] * (len(columns) - len(rec)) for rec in recs[1:]]
-        df_records = pd.DataFrame(recs, columns=columns)
-        # data types
-        df_records[columns[:4]] = df_records[columns[:4]].astype(np.int64)
-        df_records[columns[4:7]] = df_records[columns[4:7]].astype(np.float64)
->>>>>>> 3f388662
+        df_records[columns_data[:4]] = df_records[columns_data[:4]].astype(np.int64)
+        df_records[columns_data[4:7]] = df_records[columns_data[4:7]].astype(np.float64)
         # fix abs/inc issue with welsegs
         df_header, df_records = fix_welsegs(df_header, df_records)
 
@@ -1127,11 +914,7 @@
         """Update COMPSEGS for a well if it is an active well.
 
         * Pads missing record columns in header and contents with default 1*.
-<<<<<<< HEAD
         * Convert header and column records to DataFrames.
-=======
-        * Converts header and column records to Pandas DataFrames.
->>>>>>> 3f388662
         * Sets proper DataFrame column types and titles.
 
         Args:
@@ -1139,10 +922,6 @@
 
         Returns:
             Name of well if it was updated, or None if it is not in active_wells.
-<<<<<<< HEAD
-=======
-
->>>>>>> 3f388662
         """
         well_name = recs[0][0]  # each COMPSEGS-chunk is for one well only
         if well_name not in self.active_wells:
@@ -1177,12 +956,7 @@
             well_name: Well name.
 
         Returns:
-<<<<<<< HEAD
             Well specifications.
-=======
-            Well specification DataFrame.
-
->>>>>>> 3f388662
         """
         return self.msws[well_name][Keywords.WELSPECS]
 
@@ -1193,11 +967,7 @@
             well_name: Well name.
 
         Returns:
-<<<<<<< HEAD
             Completion data.
-=======
-            Completion data DataFrame.
->>>>>>> 3f388662
 
         Raises:
             ValueError: If completion data keyword is missing in input schedule file.
@@ -1225,11 +995,7 @@
         df.reset_index(drop=True, inplace=True)  # reset index after filtering
         return fix_compsegs(df, well_name)
 
-<<<<<<< HEAD
-    def get_welsegs(self, well_name: str, branch: int | None = None) -> tuple[pd.DataFrame, pd.DataFrame]:
-=======
     def get_well_segments(self, well_name: str, branch: int | None = None) -> tuple[pd.DataFrame, pd.DataFrame]:
->>>>>>> 3f388662
         """Get-function for well segments.
 
         Args:
@@ -1237,11 +1003,7 @@
             branch: Branch number.
 
         Returns:
-<<<<<<< HEAD
             Well segments headers and content.
-=======
-            Well segment headers and well segment records.
->>>>>>> 3f388662
 
         Raises:
             ValueError: If WELSEGS keyword missing in input schedule file.
@@ -1265,9 +1027,5 @@
 
         Returns:
             Well number.
-<<<<<<< HEAD
-=======
-
->>>>>>> 3f388662
         """
         return (self.active_wells == well_name).nonzero()[0][0]