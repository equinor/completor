--- conflicted
+++ resolved
@@ -83,23 +83,13 @@
         Measured depth versus true vertical depth.
 
     """
-<<<<<<< HEAD
-    md_ = df_welsegs_content[Headers.TUBINGMD].to_numpy()
-    md_ = np.insert(md_, 0, df_welsegs_header[Headers.SEGMENTMD].iloc[0])
-    tvd = df_welsegs_content[Headers.TUBINGTVD].to_numpy()
-    tvd = np.insert(tvd, 0, df_welsegs_header[Headers.SEGMENTTVD].iloc[0])
-    df_mdtvd = as_data_frame({Headers.MD: md_, Headers.TVD: tvd})
+    measured_depth = df_well_segments_content[Headers.TUBINGMD].to_numpy()
+    measured_depth = np.insert(measured_depth, 0, df_well_segments_header[Headers.SEGMENTMD].iloc[0])
+    true_vertical_depth = df_well_segments_content[Headers.TUBINGTVD].to_numpy()
+    true_vertical_depth = np.insert(true_vertical_depth, 0, df_well_segments_header[Headers.SEGMENTTVD].iloc[0])
+    df_measured_true_vertical_depth = as_data_frame({Headers.MD: measured_depth, Headers.TVD: true_vertical_depth})
     # sort based on md
-    df_mdtvd = df_mdtvd.sort_values(by=[Headers.MD, Headers.TVD])
-=======
-    measured_depth = df_well_segments_content["TUBINGMD"].to_numpy()
-    measured_depth = np.insert(measured_depth, 0, df_well_segments_header["SEGMENTMD"].iloc[0])
-    true_vertical_depth = df_well_segments_content["TUBINGTVD"].to_numpy()
-    true_vertical_depth = np.insert(true_vertical_depth, 0, df_well_segments_header["SEGMENTTVD"].iloc[0])
-    df_measured_true_vertical_depth = as_data_frame({"MD": measured_depth, "TVD": true_vertical_depth})
-    # sort based on md
-    df_measured_true_vertical_depth = df_measured_true_vertical_depth.sort_values(by=["MD", "TVD"])
->>>>>>> 53e89dff
+    df_measured_true_vertical_depth = df_measured_true_vertical_depth.sort_values(by=[Headers.MD, Headers.TVD])
     # reset index after sorting
     return df_measured_true_vertical_depth.reset_index(drop=True)
 
@@ -120,8 +110,8 @@
     :ref:`create_wells.CreateWells.select_well <df_completion>`.
     """
     # define annular zone
-    start_md = df_completion[Headers.START_MEASURED_DEPTH].iloc[0]
-    end_md = df_completion[Headers.END_MEASURED_DEPTH].iloc[-1]
+    start_measured_depth = df_completion[Headers.START_MEASURED_DEPTH].iloc[0]
+    end_measured_depth = df_completion[Headers.END_MEASURED_DEPTH].iloc[-1]
     gravel_pack_location = df_completion[df_completion[Headers.ANNULUS] == "GP"][
         [Headers.START_MD, Headers.END_MEASURED_DEPTH]
     ].to_numpy()
@@ -163,15 +153,9 @@
 
         annulus_zone = np.full(df_completion.shape[0], 0)
         for idx in range(df_completion.shape[0]):
-<<<<<<< HEAD
-            start_md = df_completion[Headers.START_MD].iloc[idx]
-            end_md = df_completion[Headers.END_MEASURED_DEPTH].iloc[idx]
-            idx0, idx1 = completion_index(df_annulus, start_md, end_md)
-=======
-            start_measured_depth = df_completion["STARTMD"].iloc[idx]
-            end_measured_depth = df_completion["ENDMD"].iloc[idx]
+            start_measured_depth = df_completion[Headers.START_MD].iloc[idx]
+            end_measured_depth = df_completion[Headers.END_MEASURED_DEPTH].iloc[idx]
             idx0, idx1 = completion_index(df_annulus, start_measured_depth, end_measured_depth)
->>>>>>> 53e89dff
             if idx0 != idx1 or idx0 == -1:
                 raise ValueError("Check Define Annulus Zone")
             annulus_zone[idx] = df_annulus[Headers.ANNULUS_ZONE].iloc[idx0]
@@ -238,43 +222,23 @@
     start_measured_depth: npt.NDArray[np.float64]
     end_measured_depth: npt.NDArray[np.float64]
     if method == Method.CELLS:
-<<<<<<< HEAD
         # Create the tubing layer one cell one segment while honoring df_reservoir[Headers.SEGMENT]
-        start_measure_depth = df_reservoir[Headers.START_MD].to_numpy()
-        end_measure_depth = df_reservoir[Headers.END_MEASURED_DEPTH].to_numpy()
+        start_measured_depth = df_reservoir[Headers.START_MD].to_numpy()
+        end_measured_depth = df_reservoir[Headers.END_MEASURED_DEPTH].to_numpy()
         if Headers.SEGMENT in df_reservoir.columns:
             if not df_reservoir[Headers.SEGMENT].isin(["1*"]).any():
-                create_start_md = []
-                create_end_md = []
-                create_start_md.append(df_reservoir[Headers.START_MD].iloc[0])
-                current_segment = df_reservoir[Headers.SEGMENT].iloc[0]
-                for idx in range(1, len(df_reservoir[Headers.SEGMENT])):
-                    if df_reservoir[Headers.SEGMENT].iloc[idx] != current_segment:
-                        create_end_md.append(df_reservoir[Headers.END_MEASURED_DEPTH].iloc[idx - 1])
-                        create_start_md.append(df_reservoir[Headers.START_MD].iloc[idx])
-                        current_segment = df_reservoir[Headers.SEGMENT].iloc[idx]
-                create_end_md.append(df_reservoir[Headers.END_MEASURED_DEPTH].iloc[-1])
-                start_measure_depth = np.array(create_start_md)
-                end_measure_depth = np.array(create_end_md)
-=======
-        # Create the tubing layer one cell one segment while honoring df_reservoir["SEGMENT"]
-        start_measured_depth = df_reservoir["STARTMD"].to_numpy()
-        end_measured_depth = df_reservoir["ENDMD"].to_numpy()
-        if "SEGMENT" in df_reservoir.columns:
-            if not df_reservoir["SEGMENT"].isin(["1*"]).any():
                 create_start_measured_depths = []
                 create_end_measured_depths = []
-                create_start_measured_depths.append(df_reservoir["STARTMD"].iloc[0])
-                current_segment = df_reservoir["SEGMENT"].iloc[0]
-                for i in range(1, len(df_reservoir["SEGMENT"])):
-                    if df_reservoir["SEGMENT"].iloc[i] != current_segment:
-                        create_end_measured_depths.append(df_reservoir["ENDMD"].iloc[i - 1])
-                        create_start_measured_depths.append(df_reservoir["STARTMD"].iloc[i])
-                        current_segment = df_reservoir["SEGMENT"].iloc[i]
-                create_end_measured_depths.append(df_reservoir["ENDMD"].iloc[-1])
+                create_start_measured_depths.append(df_reservoir[Headers.START_MD].iloc[0])
+                current_segment = df_reservoir[Headers.SEGMENT].iloc[0]
+                for i in range(1, len(df_reservoir[Headers.SEGMENT])):
+                    if df_reservoir[Headers.SEGMENT].iloc[i] != current_segment:
+                        create_end_measured_depths.append(df_reservoir[Headers.END_MEASURED_DEPTH].iloc[i - 1])
+                        create_start_measured_depths.append(df_reservoir[Headers.START_MD].iloc[i])
+                        current_segment = df_reservoir[Headers.SEGMENT].iloc[i]
+                create_end_measured_depths.append(df_reservoir[Headers.END_MEASURED_DEPTH].iloc[-1])
                 start_measured_depth = np.array(create_start_measured_depths)
                 end_measured_depth = np.array(create_end_measured_depths)
->>>>>>> 53e89dff
 
         minimum_segment_length = float(minimum_segment_length)
         if minimum_segment_length > 0.0:
@@ -301,28 +265,11 @@
         # Create tubing layer based on the definition of COMPLETION keyword in the case file.
         # Read all segments except PA (which has no segment length).
         df_temp = df_completion.copy(deep=True)
-<<<<<<< HEAD
-        start_measure_depth = df_temp[Headers.START_MD].to_numpy()
-        end_measure_depth = df_temp[Headers.END_MEASURED_DEPTH].to_numpy()
+        start_measured_depth = df_temp[Headers.START_MD].to_numpy()
+        end_measured_depth = df_temp[Headers.END_MEASURED_DEPTH].to_numpy()
         # Fix the start and end.
-        start_measure_depth[0] = max(df_reservoir[Headers.START_MD].iloc[0], float(start_measure_depth[0]))
-        end_measure_depth[-1] = min(df_reservoir[Headers.END_MEASURED_DEPTH].iloc[-1], float(end_measure_depth[-1]))
-        if start_measure_depth[0] >= end_measure_depth[0]:
-            start_measure_depth = np.delete(start_measure_depth, 0)
-            end_measure_depth = np.delete(end_measure_depth, 0)
-        if start_measure_depth[-1] >= end_measure_depth[-1]:
-            start_measure_depth = np.delete(start_measure_depth, -1)
-            end_measure_depth = np.delete(end_measure_depth, -1)
-    elif method == Method.FIX:
-        # Create tubing layer with fix interval according to the user input in the case file keyword SEGMENTLENGTH.
-        min_measure_depth = df_reservoir[Headers.START_MD].min()
-        max_measure_depth = df_reservoir[Headers.END_MEASURED_DEPTH].max()
-=======
-        start_measured_depth = df_temp["STARTMD"].to_numpy()
-        end_measured_depth = df_temp["ENDMD"].to_numpy()
-        # Fix the start and end.
-        start_measured_depth[0] = max(df_reservoir["STARTMD"].iloc[0], float(start_measured_depth[0]))
-        end_measured_depth[-1] = min(df_reservoir["ENDMD"].iloc[-1], float(end_measured_depth[-1]))
+        start_measured_depth[0] = max(df_reservoir[Headers.START_MD].iloc[0], float(start_measured_depth[0]))
+        end_measured_depth[-1] = min(df_reservoir[Headers.END_MEASURED_DEPTH].iloc[-1], float(end_measured_depth[-1]))
         if start_measured_depth[0] >= end_measured_depth[0]:
             start_measured_depth = np.delete(start_measured_depth, 0)
             end_measured_depth = np.delete(end_measured_depth, 0)
@@ -331,9 +278,8 @@
             end_measured_depth = np.delete(end_measured_depth, -1)
     elif method == Method.FIX:
         # Create tubing layer with fix interval according to the user input in the case file keyword SEGMENTLENGTH.
-        min_measured_depth = df_reservoir["STARTMD"].min()
-        max_measured_depth = df_reservoir["ENDMD"].max()
->>>>>>> 53e89dff
+        min_measured_depth = df_reservoir[Headers.START_MD].min()
+        max_measured_depth = df_reservoir[Headers.END_MEASURED_DEPTH].max()
         if not isinstance(segment_length, (float, int)):
             raise ValueError(f"Segment length must be a number, when using method fix (was {segment_length}).")
         start_measured_depth = np.arange(min_measured_depth, max_measured_depth, segment_length)
@@ -344,27 +290,15 @@
         # Create the tubing layer from segment measured depths in the WELSEGS keyword that are missing from COMPSEGS.
         # WELSEGS segment depths are collected in the df_measured_depth_true_vertical_depth dataframe, which is available here.
         # Completor interprets WELSEGS depths as segment midpoint depths.
-<<<<<<< HEAD
-        # Obtain the welsegs segment midpoint depth.
-        welsegs = df_mdtvd[Headers.MD].to_numpy()
-        end_welsegs_depth = 0.5 * (welsegs[:-1] + welsegs[1:])
-        # The start of the very first segment in any branch is the actual startMD of the first segment.
-        start_welsegs_depth = np.insert(end_welsegs_depth[:-1], 0, welsegs[0], axis=None)
-        start_compsegs_depth: npt.NDArray[np.float64] = df_reservoir[Headers.START_MD].to_numpy()
-        end_compsegs_depth = df_reservoir[Headers.END_MEASURED_DEPTH].to_numpy()
-        # If there are gaps in compsegs and there are welsegs segments that fit in the gaps,
-        # insert welsegs segments into the compsegs gaps.
-=======
         # Obtain the well_segments segment midpoint depth.
-        well_segments = df_measured_depth_true_vertical_depth["MD"].to_numpy()
+        well_segments = df_measured_depth_true_vertical_depth[Headers.MD].to_numpy()
         end_welsegs_depth = 0.5 * (well_segments[:-1] + well_segments[1:])
         # The start of the very first segment in any branch is the actual startMD of the first segment.
         start_welsegs_depth = np.insert(end_welsegs_depth[:-1], 0, well_segments[0], axis=None)
-        start_compsegs_depth: npt.NDArray[np.float64] = df_reservoir["STARTMD"].to_numpy()
-        end_compsegs_depth = df_reservoir["ENDMD"].to_numpy()
+        start_compsegs_depth: npt.NDArray[np.float64] = df_reservoir[Headers.START_MD].to_numpy()
+        end_compsegs_depth = df_reservoir[Headers.END_MEASURED_DEPTH].to_numpy()
         # If there are gaps in compsegs and there are well_segments segments that fit in the gaps,
         # insert well_segments segments into the compsegs gaps.
->>>>>>> 53e89dff
         gaps_compsegs = start_compsegs_depth[1:] - end_compsegs_depth[:-1]
         # Indices of gaps in compsegs.
         indices_gaps = np.nonzero(gaps_compsegs)
@@ -403,29 +337,18 @@
     # md for tubing segments
     measured_depth_ = 0.5 * (start_measured_depth + end_measured_depth)
     # estimate TVD
-<<<<<<< HEAD
-    tvd = np.interp(md_, df_mdtvd[Headers.MD].to_numpy(), df_mdtvd[Headers.TVD].to_numpy())
-    # create data frame
-    return as_data_frame(
-        {
-            Headers.START_MD: start_measure_depth,
-            Headers.END_MEASURED_DEPTH: end_measure_depth,
-            Headers.TUB_MD: md_,
-            Headers.TUB_TVD: tvd,
-=======
     true_vertical_depth = np.interp(
         measured_depth_,
-        df_measured_depth_true_vertical_depth["MD"].to_numpy(),
-        df_measured_depth_true_vertical_depth["TVD"].to_numpy(),
+        df_measured_depth_true_vertical_depth[Headers.MD].to_numpy(),
+        df_measured_depth_true_vertical_depth[Headers.TVD].to_numpy(),
     )
     # create data frame
     return as_data_frame(
         {
-            "STARTMD": start_measured_depth,
-            "ENDMD": end_measured_depth,
-            "TUB_MD": measured_depth_,
-            "TUB_TVD": true_vertical_depth,
->>>>>>> 53e89dff
+            Headers.START_MD: start_measured_depth,
+            Headers.END_MEASURED_DEPTH: end_measured_depth,
+            Headers.TUB_MD: measured_depth_,
+            Headers.TUB_TVD: true_vertical_depth,
         }
     )
 
@@ -457,39 +380,22 @@
     # sort the data frame based on STARTMD
     df_tubing_segments.sort_values(by=[Headers.START_MD], inplace=True)
     # add column to indicate original segment
-<<<<<<< HEAD
     df_tubing_segments[Headers.SEGMENT_DESC] = [Headers.ORIGINALSEGMENT] * df_tubing_segments.shape[0]
-    # get end_md
-    end_md = df_tubing_segments[Headers.END_MEASURED_DEPTH].to_numpy()
-    # get start_md and start from segment 2 and add last item to be the last end_md
-    start_md = np.append(df_tubing_segments[Headers.START_MD].to_numpy()[1:], end_md[-1])
-    # find rows which has start_md > end_md
-    missing_index = np.argwhere(start_md > end_md).flatten()
-=======
-    df_tubing_segments["SEGMENT_DESC"] = ["OriginalSegment"] * df_tubing_segments.shape[0]
-    end_measured_depth = df_tubing_segments["ENDMD"].to_numpy()
+    end_measured_depth = df_tubing_segments[Headers.END_MEASURED_DEPTH].to_numpy()
     # get start_measured_depth and start from segment 2 and add the last item to be the last end_measured_depth
-    start_measured_depth = np.append(df_tubing_segments["STARTMD"].to_numpy()[1:], end_measured_depth[-1])
+    start_measured_depth = np.append(df_tubing_segments[Headers.START_MD].to_numpy()[1:], end_measured_depth[-1])
     # find rows where start_measured_depth > end_measured_depth
     missing_index = np.argwhere(start_measured_depth > end_measured_depth).flatten()
->>>>>>> 53e89dff
     # proceed only if there are missing index
     if missing_index.size == 0:
         return df_tubing_segments
     # shift one row down because we move it up one row
     missing_index += 1
     df_copy = df_tubing_segments.iloc[missing_index, :].copy(deep=True)
-<<<<<<< HEAD
-    # new start md is the previous segment end md
+    # new start measured depth is the previous segment end measured depth
     df_copy[Headers.START_MD] = df_tubing_segments[Headers.END_MEASURED_DEPTH].to_numpy()[missing_index - 1]
     df_copy[Headers.END_MEASURED_DEPTH] = df_tubing_segments[Headers.START_MD].to_numpy()[missing_index]
     df_copy[Headers.SEGMENT_DESC] = [Headers.ADDITIONALSEGMENT] * df_copy.shape[0]
-=======
-    # new start measured depth is the previous segment end measured depth
-    df_copy["STARTMD"] = df_tubing_segments["ENDMD"].to_numpy()[missing_index - 1]
-    df_copy["ENDMD"] = df_tubing_segments["STARTMD"].to_numpy()[missing_index]
-    df_copy["SEGMENT_DESC"] = ["AdditionalSegment"] * df_copy.shape[0]
->>>>>>> 53e89dff
     # combine the two data frame
     df_tubing_segments = pd.concat([df_tubing_segments, df_copy])
     df_tubing_segments.sort_values(by=[Headers.START_MD], inplace=True)
@@ -570,7 +476,7 @@
                 f"for well {df_completion[Headers.WELL][completion_idx]}"
             )
         # calculate cumulative parameter
-        num_device += (comp_length / joint_length) * df_completion[Headers.VALVES_PER_JOINT].iloc[completion_idx]
+        num_device += (completion_length / joint_length) * df_completion[Headers.VALVES_PER_JOINT].iloc[completion_idx]
 
         if completion_length > prev_length:
             # get well geometry
@@ -635,31 +541,17 @@
 
     df_well = as_data_frame(
         {
-<<<<<<< HEAD
             Headers.TUB_MD: df_tubing_segments[Headers.TUB_MD].to_numpy(),
             Headers.TUB_TVD: df_tubing_segments[Headers.TUB_TVD].to_numpy(),
             Headers.LENGTH: end - start,
             Headers.SEGMENT_DESC: df_tubing_segments[Headers.SEGMENT_DESC].to_numpy(),
-            Headers.NDEVICES: information.num_device,
+            Headers.NDEVICES: information.number_of_devices,
             Headers.DEVICE_NUMBER: information.device_number,
             Headers.DEVICE_TYPE: information.device_type,
             Headers.INNER_DIAMETER: information.inner_diameter,
             Headers.OUTER_DIAMETER: information.outer_diameter,
             Headers.ROUGHNESS: information.roughness,
             Headers.ANNULUS_ZONE: information.annulus_zone,
-=======
-            "TUB_MD": df_tubing_segments["TUB_MD"].to_numpy(),
-            "TUB_TVD": df_tubing_segments["TUB_TVD"].to_numpy(),
-            "LENGTH": end - start,
-            "SEGMENT_DESC": df_tubing_segments["SEGMENT_DESC"].to_numpy(),
-            "NDEVICES": information.number_of_devices,
-            "DEVICENUMBER": information.device_number,
-            "DEVICETYPE": information.device_type,
-            "INNER_DIAMETER": information.inner_diameter,
-            "OUTER_DIAMETER": information.outer_diameter,
-            "ROUGHNESS": information.roughness,
-            "ANNULUS_ZONE": information.annulus_zone,
->>>>>>> 53e89dff
         }
     )
 
@@ -683,21 +575,12 @@
         Updated well information.
 
     """
-<<<<<<< HEAD
-    ndevices = df_well[Headers.NDEVICES].to_numpy()
+    number_of_devices = df_well[Headers.NDEVICES].to_numpy()
     annulus_zone = df_well[Headers.ANNULUS_ZONE].to_numpy()
-    seg_desc = df_well[Headers.SEGMENT_DESC].to_numpy()
-    number_of_rows = df_well.shape[0]
-    for idx in range(number_of_rows):
-        if seg_desc[idx] != Headers.ADDITIONALSEGMENT:
-=======
-    number_of_devices = df_well["NDEVICES"].to_numpy()
-    annulus_zone = df_well["ANNULUS_ZONE"].to_numpy()
-    segments_descending = df_well["SEGMENT_DESC"].to_numpy()
+    segments_descending = df_well[Headers.SEGMENT_DESC].to_numpy()
     number_of_rows = df_well.shape[0]
     for i in range(number_of_rows):
-        if segments_descending[i] != "AdditionalSegment":
->>>>>>> 53e89dff
+        if segments_descending[i] != Headers.ADDITIONALSEGMENT:
             continue
 
         # only additional segments
@@ -715,13 +598,8 @@
         # update the number of devices to 0 for this segment
         # because it is lumped to others
         # and it is 0 if it has no annulus zone
-<<<<<<< HEAD
-        ndevices[idx] = 0.0
-    df_well[Headers.NDEVICES] = ndevices
-=======
         number_of_devices[i] = 0.0
-    df_well["NDEVICES"] = number_of_devices
->>>>>>> 53e89dff
+    df_well[Headers.NDEVICES] = number_of_devices
     # from now on it is only original segment
     df_well = df_well[df_well[Headers.SEGMENT_DESC] == Headers.ORIGINALSEGMENT].copy()
     # reset index after filter
@@ -802,34 +680,20 @@
         Merged DataFrame.
 
     """
-<<<<<<< HEAD
-    # Calculate mid cell MD
+    # Calculate mid cell measured depth
     df_reservoir[Headers.MD] = (df_reservoir[Headers.START_MD] + df_reservoir[Headers.END_MEASURED_DEPTH]) * 0.5
-=======
-    # Calculate mid cell measured depth
-    df_reservoir["MD"] = (df_reservoir["STARTMD"] + df_reservoir["ENDMD"]) * 0.5
->>>>>>> 53e89dff
     if method == Method.USER:
         df_res = df_reservoir.copy(deep=True)
         df_wel = df_well.copy(deep=True)
         # Ensure that tubing segment boundaries as described in the case file are honored.
         # Associate reservoir cells with tubing segment midpoints using markers
         marker = 1
-<<<<<<< HEAD
-        df_res[Headers.MARKER] = pd.Series([0 for _ in range(len(df_reservoir.index))])
-        df_wel[Headers.MARKER] = pd.Series([x + 1 for x in range(len(df_well.index))])
+        df_res[Headers.MARKER] = np.full(df_reservoir.shape[0], 0)
+        df_wel[Headers.MARKER] = np.arange(df_well.shape[0]) + 1
         for idx in df_wel[Headers.TUB_MD].index:
-            start_md = df_tubing_segments[Headers.START_MD].iloc[idx]
-            end_md = df_tubing_segments[Headers.END_MEASURED_DEPTH].iloc[idx]
-            df_res.loc[df_res[Headers.MD].between(start_md, end_md), Headers.MARKER] = marker
-=======
-        df_res["MARKER"] = np.full(df_reservoir.shape[0], 0)
-        df_wel["MARKER"] = np.arange(df_well.shape[0]) + 1
-        for idx in df_wel["TUB_MD"].index:
-            start_measured_depth = df_tubing_segments["STARTMD"].iloc[idx]
-            end_measured_depth = df_tubing_segments["ENDMD"].iloc[idx]
-            df_res.loc[df_res["MD"].between(start_measured_depth, end_measured_depth), "MARKER"] = marker
->>>>>>> 53e89dff
+            start_measured_depth = df_tubing_segments[Headers.START_MD].iloc[idx]
+            end_measured_depth = df_tubing_segments[Headers.END_MEASURED_DEPTH].iloc[idx]
+            df_res.loc[df_res[Headers.MD].between(start_measured_depth, end_measured_depth), Headers.MARKER] = marker
             marker += 1
         # Merge
         tmp = df_res.merge(df_wel, on=[Headers.MARKER])
@@ -945,19 +809,11 @@
             Headers.COMPDAT_DIRECTION,
             Headers.RO,
         ]
-<<<<<<< HEAD
-        df = pd.DataFrame(recs, columns=columns[0 : len(recs[0])])
+        df = pd.DataFrame(records, columns=columns[0 : len(records[0])])
         if Headers.RO in df.columns:
             df[Headers.RO] = df[Headers.RO].fillna("1*")
-        for idx in range(len(recs[0]), len(columns)):
-            df[columns[idx]] = ["1*"] * len(recs)
-=======
-        df = pd.DataFrame(records, columns=columns[0 : len(records[0])])
-        if "RO" in df.columns:
-            df["RO"] = df["RO"].fillna("1*")
         for i in range(len(records[0]), len(columns)):
             df[columns[i]] = ["1*"] * len(records)
->>>>>>> 53e89dff
         # data types
         df[columns[1:5]] = df[columns[1:5]].astype(np.int64)
         # Change default value '1*' to equivalent float
@@ -1055,13 +911,12 @@
 
         # Warn user if the tubing segments' measured depth for a branch
         # is not sorted in ascending order (monotonic)
-<<<<<<< HEAD
-        for branch_num in dfr[Headers.TUBINGBRANCH].unique():
-            if not dfr[Headers.TUBINGMD].loc[dfr[Headers.TUBINGBRANCH] == branch_num].is_monotonic_increasing:
-=======
-        for branch_num in df_records["TUBINGBRANCH"].unique():
-            if not df_records["TUBINGMD"].loc[df_records["TUBINGBRANCH"] == branch_num].is_monotonic_increasing:
->>>>>>> 53e89dff
+        for branch_num in df_records[Headers.TUBINGBRANCH].unique():
+            if (
+                not df_records[Headers.TUBINGMD]
+                .loc[df_records[Headers.TUBINGBRANCH] == branch_num]
+                .is_monotonic_increasing
+            ):
                 logger.warning(
                     "The branch %s in well %s contains negative length segments. "
                     "Check the input schedulefile WELSEGS keyword for inconsistencies "
@@ -1187,15 +1042,9 @@
                 raise ValueError("Input schedule file missing WELSEGS keyword.") from err
             raise err
         if branch is not None:
-<<<<<<< HEAD
-            dfr = dfr[dfr[Headers.TUBINGBRANCH] == branch]
-        dfr.reset_index(drop=True, inplace=True)  # reset index after filtering (why??)
-        return dfh, dfr
-=======
-            content = content[content["TUBINGBRANCH"] == branch]
+            content = content[content[Headers.TUBINGBRANCH] == branch]
         content.reset_index(drop=True, inplace=True)
         return columns, content
->>>>>>> 53e89dff
 
     def get_well_number(self, well_name: str) -> int:
         """Well number in the active_wells list.
