--- conflicted
+++ resolved
@@ -652,357 +652,4 @@
         left_on=Headers.MEASURED_DEPTH,
         right_on=Headers.TUBING_MEASURED_DEPTH,
         direction="nearest",
-<<<<<<< HEAD
-    )
-=======
-    )
-
-
-class WellSchedule:
-    """A collection of all the active multi-segment wells.
-
-    Attributes:
-        msws: Multisegmented well segments.
-        active_wells: The active wells for completor to work on.
-
-    Args:
-        active_wells: Active multi-segment wells defined in a case file.
-    """
-
-    def __init__(self, active_wells: npt.NDArray[np.unicode_]):
-        """Initialize WellSchedule."""
-        self.msws: dict[str, dict[str, Any]] = {}
-        self.active_wells = active_wells
-
-
-def set_welspecs(
-    multisegmented_well_segments: dict[str, dict[str, Any]], records: list[list[str]]
-) -> dict[str, dict[str, Any]]:
-    """Convert the well specifications (WELSPECS) record to a Pandas DataFrame.
-
-    * Sets DataFrame column titles.
-    * Formats column values.
-    * Pads missing columns at the end of the DataFrame with default values (1*).
-
-    Args:
-        multisegmented_well_segments: Data containing multisegmented well schedules.
-        records: Raw well specification.
-
-    Returns:
-        Multisegmented wells with updated welspecs records.
-    """
-    columns = [
-        Headers.WELL,
-        Headers.GROUP,
-        Headers.I,
-        Headers.J,
-        Headers.BHP_DEPTH,
-        Headers.PHASE,
-        Headers.DR,
-        Headers.FLAG,
-        Headers.SHUT,
-        Headers.FLOW_CROSS_SECTIONAL_AREA,
-        Headers.PRESSURE_TABLE,
-        Headers.DENSITY_CALCULATION_TYPE,
-        Headers.REGION,
-        Headers.RESERVED_HEADER_1,
-        Headers.RESERVED_HEADER_2,
-        Headers.WELL_MODEL_TYPE,
-        Headers.POLYMER_MIXING_TABLE_NUMBER,
-    ]
-    _records = records[0] + ["1*"] * (len(columns) - len(records[0]))  # pad with default values (1*)
-    df = pd.DataFrame(np.array(_records).reshape((1, len(columns))), columns=columns)
-    df[columns[2:4]] = df[columns[2:4]].astype(np.int64)
-    df[columns[4]] = df[columns[4]].astype(np.float64, errors="ignore")
-    # welspecs could be for multiple wells - split it
-    for well_name in df[Headers.WELL].unique():
-        if well_name not in multisegmented_well_segments:
-            multisegmented_well_segments[well_name] = {}
-        multisegmented_well_segments[well_name][Keywords.WELSPECS] = df[df[Headers.WELL] == well_name]
-        logger.debug("set_welspecs for %s", well_name)
-    return multisegmented_well_segments
-
-
-def handle_compdat(
-    multisegmented_well_segments: dict[str, dict[str, Any]], active_wells: set[str], records: list[list[str]]
-) -> dict[str, dict[str, Any]]:
-    """Convert completion data (COMPDAT) record to a DataFrame.
-
-    * Sets DataFrame column titles.
-    * Pads missing values with default values (1*).
-    * Sets column data types.
-
-    Args:
-        multisegmented_well_segments: Data containing multisegmented well schedules.
-        active_wells: Active wells, without duplicates.
-        records: Record set of COMPDAT data.
-
-    Returns:
-        Records for inactive wells.
-    """
-    columns = [
-        Headers.WELL,
-        Headers.I,
-        Headers.J,
-        Headers.K,
-        Headers.K2,
-        Headers.STATUS,
-        Headers.SATURATION_FUNCTION_REGION_NUMBERS,
-        Headers.CONNECTION_FACTOR,
-        Headers.WELL_BORE_DIAMETER,
-        Headers.FORMATION_PERMEABILITY_THICKNESS,
-        Headers.SKIN,
-        Headers.D_FACTOR,
-        Headers.COMPDAT_DIRECTION,
-        Headers.RO,
-    ]
-    df = pd.DataFrame(records, columns=columns[0 : len(records[0])])
-    if Headers.RO in df.columns:
-        df[Headers.RO] = df[Headers.RO].fillna("1*")
-    for i in range(len(records[0]), len(columns)):
-        df[columns[i]] = ["1*"] * len(records)
-    df[columns[1:5]] = df[columns[1:5]].astype(np.int64)
-    # Change default value '1*' to equivalent float
-    df["SKIN"] = df["SKIN"].replace(["1*"], 0.0)
-    df[[Headers.WELL_BORE_DIAMETER, Headers.SKIN]] = df[[Headers.WELL_BORE_DIAMETER, Headers.SKIN]].astype(np.float64)
-    # check if CONNECTION_FACTOR, FORMATION_PERMEABILITY_THICKNESS, and RO are defaulted by the users
-    df = df.astype(
-        {
-            Headers.CONNECTION_FACTOR: np.float64,
-            Headers.FORMATION_PERMEABILITY_THICKNESS: np.float64,
-            Headers.RO: np.float64,
-        },
-        errors="ignore",
-    )
-    # Compdat could be for multiple wells, split it.
-    for well_name in active_wells:
-        if well_name not in multisegmented_well_segments:
-            multisegmented_well_segments[well_name] = {}
-        multisegmented_well_segments[well_name][Keywords.COMPDAT] = df[df[Headers.WELL] == well_name]
-        logger.debug("handle_compdat for %s", well_name)
-    return multisegmented_well_segments
-
-
-def set_welsegs(
-    multisegmented_well_segments: dict[str, dict[str, Any]], active_wells: npt.NDArray[np.str_], recs: list[list[str]]
-) -> dict[str, dict[str, Any]]:
-    """Update the well segments (WELSEGS) for a given well if it is an active well.
-
-    * Pads missing record columns in header and contents with default values.
-    * Convert header and column records to DataFrames.
-    * Sets proper DataFrame column types and titles.
-    * Converts segment depth specified in incremental (INC) to absolute (ABS) values using fix_welsegs.
-
-    Args:
-        multisegmented_well_segments: Data containing multisegmented well schedules.
-        active_wells: Active wells.
-        recs: Record set of header and contents data.
-
-    Returns:
-        Name of well if it was updated, or None if it is not in the active_wells list.
-
-    Raises:
-        ValueError: If a well is not an active well.
-    """
-    well_name = recs[0][0]  # each WELSEGS-chunk is for one well only
-    if well_name not in active_wells:
-        raise ValueError("The well must be active!")
-
-    # make df for header record
-    columns_header = [
-        Headers.WELL,
-        Headers.TRUE_VERTICAL_DEPTH,
-        Headers.MEASURED_DEPTH,
-        Headers.WELLBORE_VOLUME,
-        Headers.INFO_TYPE,
-        Headers.PRESSURE_DROP_COMPLETION,
-        Headers.MULTIPHASE_FLOW_MODEL,
-        Headers.X_COORDINATE_TOP_SEGMENT,
-        Headers.Y_COORDINATE_TOP_SEGMENT,
-        Headers.THERMAL_CONDUCTIVITY_CROSS_SECTIONAL_AREA,
-        Headers.VOLUMETRIC_HEAT_CAPACITY_PIPE_WALL,
-        Headers.THERMAL_CONDUCTIVITY_PIPE_WALL,
-    ]
-    # pad header with default values (1*)
-    header = recs[0] + ["1*"] * (len(columns_header) - len(recs[0]))
-    df_header = pd.DataFrame(np.array(header).reshape((1, len(columns_header))), columns=columns_header)
-    df_header[columns_header[1:3]] = df_header[columns_header[1:3]].astype(np.float64)  # data types
-
-    # make df for data records
-    columns_data = [
-        Headers.TUBING_SEGMENT,
-        Headers.TUBING_SEGMENT_2,
-        Headers.TUBING_BRANCH,
-        Headers.TUBING_OUTLET,
-        Headers.TUBING_MEASURED_DEPTH,
-        Headers.TRUE_VERTICAL_DEPTH,
-        Headers.TUBING_INNER_DIAMETER,
-        Headers.TUBING_ROUGHNESS,
-        Headers.FLOW_CROSS_SECTIONAL_AREA,
-        Headers.SEGMENT_VOLUME,
-        Headers.X_COORDINATE_LAST_SEGMENT,
-        Headers.Y_COORDINATE_LAST_SEGMENT,
-        Headers.THERMAL_CONDUCTIVITY_CROSS_SECTIONAL_AREA,
-        Headers.VOLUMETRIC_HEAT_CAPACITY_PIPE_WALL,
-        Headers.THERMAL_CONDUCTIVITY_PIPE_WALL,
-    ]
-    # pad with default values (1*)
-    recs = [rec + ["1*"] * (len(columns_data) - len(rec)) for rec in recs[1:]]
-    df_records = pd.DataFrame(recs, columns=columns_data)
-    # data types
-    df_records[columns_data[:4]] = df_records[columns_data[:4]].astype(np.int64)
-    df_records[columns_data[4:7]] = df_records[columns_data[4:7]].astype(np.float64)
-    # fix abs/inc issue with welsegs
-    df_header, df_records = fix_welsegs(df_header, df_records)
-
-    # Warn user if the tubing segments' measured depth for a branch
-    # is not sorted in ascending order (monotonic)
-    for branch_num in df_records[Headers.TUBING_BRANCH].unique():
-        if (
-            not df_records[Headers.TUBING_MEASURED_DEPTH]
-            .loc[df_records[Headers.TUBING_BRANCH] == branch_num]
-            .is_monotonic_increasing
-        ):
-            logger.warning(
-                "The branch %s in well %s contains negative length segments. "
-                "Check the input schedulefile WELSEGS keyword for inconsistencies "
-                "in measured depth (MEASURED_DEPTH) of Tubing layer.",
-                branch_num,
-                well_name,
-            )
-
-    if well_name not in multisegmented_well_segments:
-        multisegmented_well_segments[well_name] = {}
-    multisegmented_well_segments[well_name][Keywords.WELSEGS] = df_header, df_records
-    return multisegmented_well_segments
-
-
-def set_compsegs(
-    multisegmented_well_segments: dict[str, dict[str, Any]], active_wells: npt.NDArray[np.str_], recs: list[list[str]]
-) -> dict[str, dict[str, Any]]:
-    """Update COMPSEGS for a well if it is an active well.
-
-    * Pads missing record columns in header and contents with default 1*.
-    * Convert header and column records to DataFrames.
-    * Sets proper DataFrame column types and titles.
-
-    Args:
-        multisegmented_well_segments: Data containing multisegmented well schedules.
-        active_wells: Active wells.
-        recs: Record set of header and contents data.
-
-    Returns:
-        The updated well segments.
-
-    Raises:
-        ValueError: If a well is not an active well.
-    """
-    well_name = recs[0][0]  # each COMPSEGS-chunk is for one well only
-    if well_name not in active_wells:
-        raise ValueError("The well must be active!")
-    columns = [
-        Headers.I,
-        Headers.J,
-        Headers.K,
-        Headers.BRANCH,
-        Headers.START_MEASURED_DEPTH,
-        Headers.END_MEASURED_DEPTH,
-        Headers.COMPSEGS_DIRECTION,
-        Headers.ENDGRID,
-        Headers.PERFORATION_DEPTH,
-        Headers.THERMAL_CONTACT_LENGTH,
-        Headers.SEGMENT,
-    ]
-    recs = np.array(recs[1:])
-    recs = np.pad(recs, ((0, 0), (0, len(columns) - recs.shape[1])), "constant", constant_values="1*")
-    df = pd.DataFrame(recs, columns=columns)
-    df[columns[:4]] = df[columns[:4]].astype(np.int64)
-    df[columns[4:6]] = df[columns[4:6]].astype(np.float64)
-    if well_name not in multisegmented_well_segments:
-        multisegmented_well_segments[well_name] = {}
-    multisegmented_well_segments[well_name][Keywords.COMPSEGS] = df
-    logger.debug("set_compsegs for %s", well_name)
-    return multisegmented_well_segments
-
-
-def get_completion_data(multisegmented_well_segments: dict[str, dict[str, Any]], well_name: str) -> pd.DataFrame:
-    """Get-function for COMPDAT.
-
-    Args:
-        multisegmented_well_segments: Segment information.
-        well_name: Well name.
-
-    Returns:
-        Completion data.
-
-    Raises:
-        ValueError: If completion data keyword is missing in input schedule file.
-    """
-    try:
-        return multisegmented_well_segments[well_name][Keywords.COMPDAT]
-    except KeyError as err:
-        if f"'{Keywords.COMPDAT}'" in str(err):
-            raise ValueError("Input schedule file missing COMPDAT keyword.") from err
-        raise err
-
-
-def get_completion_segments(
-    multisegmented_well_segments: dict[str, dict[str, Any]], well_name: str, branch: int | None = None
-) -> pd.DataFrame:
-    """Get-function for COMPSEGS.
-
-    Args:
-       multisegmented_well_segments: Data containing multisegmented well segments.
-       well_name: Well name.
-       branch: Branch number.
-
-    Returns:
-        Completion segment data.
-    """
-    df = multisegmented_well_segments[well_name][Keywords.COMPSEGS].copy()
-    if branch is not None:
-        df = df[df[Headers.BRANCH] == branch]
-    df.reset_index(drop=True, inplace=True)  # reset index after filtering
-    return fix_compsegs(df, well_name)
-
-
-def get_well_segments(
-    multisegmented_well_segments: dict[str, dict[str, Any]], well_name: str, branch: int | None = None
-) -> tuple[pd.DataFrame, pd.DataFrame]:
-    """Get-function for well segments.
-
-    Args:
-        multisegmented_well_segments: The multisegmented wells.
-        well_name: Well name.
-        branch: Branch number.
-
-    Returns:
-        Well segments headers and content.
-
-    Raises:
-        ValueError: If WELSEGS keyword missing in input schedule file.
-    """
-    try:
-        columns, content = multisegmented_well_segments[well_name][Keywords.WELSEGS]
-    except KeyError as err:
-        if f"'{Keywords.WELSEGS}'" in str(err):
-            raise ValueError("Input schedule file missing WELSEGS keyword.") from err
-        raise err
-    if branch is not None:
-        content = content[content[Headers.TUBING_BRANCH] == branch]
-    content.reset_index(drop=True, inplace=True)
-    return columns, content
-
-
-def get_well_number(well_name: str, active_wells: npt.NDArray[np.str_]) -> int:
-    """Well number in the active_wells list.
-
-    Args:
-        well_name: Well name.
-        active_wells: The active wells.
-
-    Returns:
-        Well number.
-    """
-    return int(np.where(active_wells == well_name)[0][0])
->>>>>>> 9f820694
+    )