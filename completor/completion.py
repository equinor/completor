--- conflicted
+++ resolved
@@ -12,11 +12,7 @@
 from completor.exceptions import CompletorError
 from completor.logger import logger
 from completor.read_schedule import fix_compsegs, fix_welsegs
-<<<<<<< HEAD
 from completor.utils import log_and_raise_exception, shift_array
-=======
-from completor.utils import log_and_raise_exception
->>>>>>> d7f41074
 
 try:
     from typing import TypeAlias
@@ -482,7 +478,6 @@
 
     # loop through the cells
     for i in range(df_tubing_segments.shape[0]):
-<<<<<<< HEAD
         indices = [np.array(completion_index(df_completion, s, e)) for s, e in zip(start, end)]
 
         if any(idx0 == -1 or idx1 == -1 for idx0, idx1 in indices):
@@ -497,9 +492,6 @@
         test_dir["outer_diameter"] += [attrs[4]]
         test_dir["roughness"] += [attrs[5]]
         test_dir["annulus_zone"] += [attrs[6]]
-=======
-        information += get_completion(start[i], end[i], df_completion, joint_length)
->>>>>>> d7f41074
 
     df_well = pd.DataFrame(
         {
@@ -712,11 +704,7 @@
             Headers.SHUT,
             Headers.FLOW_CROSS_SECTIONAL_AREA,
             Headers.PRESSURE_TABLE,
-<<<<<<< HEAD
-            Headers.DENSITY_CALCULATION,
-=======
             Headers.DENSITY_CALCULATION_TYPE,
->>>>>>> d7f41074
             Headers.REGION,
             Headers.RESERVED_HEADER_1,
             Headers.RESERVED_HEADER_2,
