"""Completion."""

from __future__ import annotations

from typing import overload

import numpy as np
import numpy.typing as npt
import pandas as pd

from completor.constants import Headers, Method
from completor.logger import logger
from completor.read_schedule import fix_compsegs, fix_welsegs
from completor.utils import abort, as_data_frame, log_and_raise_exception

try:
    from typing import Literal, TypeAlias  # type: ignore
except ImportError:
    pass

# Use more precise type information, if possible
MethodType: TypeAlias = 'Literal["cells", "user", "fix", "welsegs"] | Method'
DeviceType: TypeAlias = 'Literal["AICD", "ICD", "DAR", "VALVE", "AICV", "ICV"]'


class Information:
    """Holds information from ``get_completion``."""

    def __init__(
        self,
        number_of_devices: float | list[float] | None = None,
        device_type: DeviceType | list[DeviceType] | None = None,
        device_number: int | list[int] | None = None,
        inner_diameter: float | list[float] | None = None,
        outer_diameter: float | list[float] | None = None,
        roughness: float | list[float] | None = None,
        annulus_zone: int | list[int] | None = None,
    ):
        """Initialize Information class."""
        self.number_of_devices = number_of_devices
        self.device_type = device_type
        self.device_number = device_number
        self.inner_diameter = inner_diameter
        self.outer_diameter = outer_diameter
        self.roughness = roughness
        self.annulus_zone = annulus_zone

    def __iadd__(self, other: Information):
        """Implement value-wise addition between two Information instances."""
        attributes = [
            attribute for attribute in dir(self) if not attribute.startswith("__") and not attribute.endswith("__")
        ]
        for attribute in attributes:
            value = getattr(self, attribute)
            if not isinstance(value, list):
                if value is None:
                    value = []
                else:
                    value = [value]
                setattr(self, attribute, value)

            value = getattr(other, attribute)
            attr: list = getattr(self, attribute)
            if attr is None:
                attr = []
            if isinstance(value, list):
                attr.extend(value)
            else:
                attr.append(value)
        return self


def well_trajectory(df_well_segments_header: pd.DataFrame, df_well_segments_content: pd.DataFrame) -> pd.DataFrame:
    """Create trajectory relation between measured depth and true vertical depth.

    Well segments must be defined with absolute values (ABS) and not incremental (INC).

    Args:
        df_well_segments_header: First record of well segments.
        df_well_segments_content: Second record of well segments.

    Return:
        Measured depth versus true vertical depth.

    """
    measured_depth = df_well_segments_content["TUBINGMD"].to_numpy()
    measured_depth = np.insert(measured_depth, 0, df_well_segments_header["SEGMENTMD"].iloc[0])
    true_vertical_depth = df_well_segments_content["TUBINGTVD"].to_numpy()
    true_vertical_depth = np.insert(true_vertical_depth, 0, df_well_segments_header["SEGMENTTVD"].iloc[0])
    df_measured_true_vertical_depth = as_data_frame({"MD": measured_depth, "TVD": true_vertical_depth})
    # sort based on md
    df_measured_true_vertical_depth = df_measured_true_vertical_depth.sort_values(by=["MD", "TVD"])
    # reset index after sorting
    return df_measured_true_vertical_depth.reset_index(drop=True)


def define_annulus_zone(df_completion: pd.DataFrame) -> pd.DataFrame:
    """Define the annulus zone from the COMPLETION.

    Args:
        df_completion: Must contain the columns `STARTMD`, `ENDMD`, and `ANNULUS`.

    Returns:
        Updated COMPLETION with additional column ``ANNULUS_ZONE``

    Raise:
        ValueError: If the dimension is not correct

    The DataFrame format of df_completion is shown in
    :ref:`create_wells.CreateWells.select_well <df_completion>`.
    """
    # define annular zone
<<<<<<< HEAD
    start_md = df_completion[Headers.START_MEASURED_DEPTH].iloc[0]
    end_md = df_completion[Headers.END_MEASURED_DEPTH].iloc[-1]
    gravel_pack_location = df_completion[df_completion[Headers.ANNULUS] == "GP"][["STARTMD", "ENDMD"]].to_numpy()
    packer_location = df_completion[df_completion[Headers.ANNULUS] == "PA"][["STARTMD", "ENDMD"]].to_numpy()
=======
    start_measured_depth = df_completion[Completion.START_MD].iloc[0]
    end_measured_depth = df_completion[Completion.END_MD].iloc[-1]
    gravel_pack_location = df_completion[df_completion[Completion.ANNULUS] == "GP"][["STARTMD", "ENDMD"]].to_numpy()
    packer_location = df_completion[df_completion[Completion.ANNULUS] == "PA"][["STARTMD", "ENDMD"]].to_numpy()
>>>>>>> 93f07d0f
    # update df_completion by removing PA rows
    df_completion = df_completion[df_completion[Headers.ANNULUS] != "PA"].copy()
    # reset index after filter
    df_completion.reset_index(drop=True, inplace=True)
    annulus_content = df_completion[Headers.ANNULUS].to_numpy()
    df_completion[Headers.ANNULUS_ZONE] = 0
    if "OA" in annulus_content:
        # only if there is an open annulus
        boundary = np.concatenate((packer_location.flatten(), gravel_pack_location.flatten()))
        boundary = np.sort(np.append(np.insert(boundary, 0, start_measured_depth), end_measured_depth))
        boundary = np.unique(boundary)
        start_bound = boundary[:-1]
        end_bound = boundary[1:]
        # get annulus zone
        # initiate with 0
        annulus_zone = np.full(len(start_bound), 0)
        for idx, start_measured_depth in enumerate(start_bound):
            end_measured_depth = end_bound[idx]
            is_gravel_pack_location = np.any(
                (gravel_pack_location[:, 0] == start_measured_depth)
                & (gravel_pack_location[:, 1] == end_measured_depth)
            )
            if not is_gravel_pack_location:
                annulus_zone[idx] = max(annulus_zone) + 1
            # else it is 0
        df_annulus = as_data_frame(
            {
                Headers.START_MEASURED_DEPTH: start_bound,
                Headers.END_MEASURED_DEPTH: end_bound,
                Headers.ANNULUS_ZONE: annulus_zone,
            }
        )

        annulus_zone = np.full(df_completion.shape[0], 0)
        for idx in range(df_completion.shape[0]):
            start_measured_depth = df_completion["STARTMD"].iloc[idx]
            end_measured_depth = df_completion["ENDMD"].iloc[idx]
            idx0, idx1 = completion_index(df_annulus, start_measured_depth, end_measured_depth)
            if idx0 != idx1 or idx0 == -1:
                raise ValueError("Check Define Annulus Zone")
            annulus_zone[idx] = df_annulus["ANNULUS_ZONE"].iloc[idx0]
        df_completion["ANNULUS_ZONE"] = annulus_zone
    df_completion["ANNULUS_ZONE"] = df_completion["ANNULUS_ZONE"].astype(np.int64)
    return df_completion


@overload
def create_tubing_segments(
    df_reservoir: pd.DataFrame,
    df_completion: pd.DataFrame,
    df_measured_depth_true_vertical_depth: pd.DataFrame,
    method: Literal[Method.FIX] = ...,
    segment_length: float = ...,
    minimum_segment_length: float = 0.0,
) -> pd.DataFrame: ...


@overload
def create_tubing_segments(
    df_reservoir: pd.DataFrame,
    df_completion: pd.DataFrame,
    df_measured_depth_true_vertical_depth: pd.DataFrame,
    method: MethodType = ...,
    segment_length: float | str = ...,
    minimum_segment_length: float = 0.0,
) -> pd.DataFrame: ...


def create_tubing_segments(
    df_reservoir: pd.DataFrame,
    # Technically, df_completion is only required for SegmentCreationMethod.USER
    df_completion: pd.DataFrame,
    df_measured_depth_true_vertical_depth: pd.DataFrame,
    method: MethodType = Method.CELLS,
    segment_length: float | str = 0.0,
    minimum_segment_length: float = 0.0,
) -> pd.DataFrame:
    """Create segments in the tubing layer.

    Args:
        df_reservoir: Must contain `STARTMD` and `ENDMD`.
        df_completion: Must contain `ANNULUS`, ``STARTMD`, `ENDMD`, `ANNULUS_ZONE`,
            and no packer content in the completion.
        df_measured_depth_true_vertical_depth: Must contain `MD` and `TVD`.
        method: Method for segmentation. Defaults to cells.
        segment_length: Only if fix is selected in the method.
        minimum_segment_length: User input minimum segment length.

    Segmentation methods:
        cells - Create one segment per cell.
        user - Create segment based on the completion definition.
        fix - Create segment based on a fixed interval.
        well_segments - Create segment based on `WELSEGS` keyword.

    Returns:
        A dataframe with columns `STARTMD`, `ENDMD`, `TUB_MD`, `TUB_TVD`.

    Raises:
        ValueError: If the method is unknown.

    """
    start_measured_depth: npt.NDArray[np.float64]
    end_measured_depth: npt.NDArray[np.float64]
    if method == Method.CELLS:
        # Create the tubing layer one cell one segment while honoring df_reservoir["SEGMENT"]
        start_measured_depth = df_reservoir["STARTMD"].to_numpy()
        end_measured_depth = df_reservoir["ENDMD"].to_numpy()
        if "SEGMENT" in df_reservoir.columns:
            if not df_reservoir["SEGMENT"].isin(["1*"]).any():
                create_start_measured_depths = []
                create_end_measured_depths = []
                create_start_measured_depths.append(df_reservoir["STARTMD"].iloc[0])
                current_segment = df_reservoir["SEGMENT"].iloc[0]
                for i in range(1, len(df_reservoir["SEGMENT"])):
                    if df_reservoir["SEGMENT"].iloc[i] != current_segment:
                        create_end_measured_depths.append(df_reservoir["ENDMD"].iloc[i - 1])
                        create_start_measured_depths.append(df_reservoir["STARTMD"].iloc[i])
                        current_segment = df_reservoir["SEGMENT"].iloc[i]
                create_end_measured_depths.append(df_reservoir["ENDMD"].iloc[-1])
                start_measured_depth = np.array(create_start_measured_depths)
                end_measured_depth = np.array(create_end_measured_depths)

        minimum_segment_length = float(minimum_segment_length)
        if minimum_segment_length > 0.0:
            new_start_measured_depth = []
            new_end_measured_depth = []
            diff_measured_depth = end_measured_depth - start_measured_depth
            current_diff_measured_depth = 0.0
            i_start = 0
            i_end = 0
            for i in range(0, len(diff_measured_depth) - 1):
                current_diff_measured_depth += diff_measured_depth[i]
                if current_diff_measured_depth >= minimum_segment_length:
                    new_start_measured_depth.append(start_measured_depth[i_start])
                    new_end_measured_depth.append(end_measured_depth[i_end])
                    current_diff_measured_depth = 0.0
                    i_start = i + 1
                i_end = i + 1
            if current_diff_measured_depth < minimum_segment_length:
                new_start_measured_depth.append(start_measured_depth[i_start])
                new_end_measured_depth.append(end_measured_depth[i_end])
            start_measured_depth = np.array(new_start_measured_depth)
            end_measured_depth = np.array(new_end_measured_depth)
    elif method == Method.USER:
        # Create tubing layer based on the definition of COMPLETION keyword in the case file.
        # Read all segments except PA (which has no segment length).
        df_temp = df_completion.copy(deep=True)
        start_measured_depth = df_temp["STARTMD"].to_numpy()
        end_measured_depth = df_temp["ENDMD"].to_numpy()
        # Fix the start and end.
        start_measured_depth[0] = max(df_reservoir["STARTMD"].iloc[0], float(start_measured_depth[0]))
        end_measured_depth[-1] = min(df_reservoir["ENDMD"].iloc[-1], float(end_measured_depth[-1]))
        if start_measured_depth[0] >= end_measured_depth[0]:
            start_measured_depth = np.delete(start_measured_depth, 0)
            end_measured_depth = np.delete(end_measured_depth, 0)
        if start_measured_depth[-1] >= end_measured_depth[-1]:
            start_measured_depth = np.delete(start_measured_depth, -1)
            end_measured_depth = np.delete(end_measured_depth, -1)
    elif method == Method.FIX:
        # Create tubing layer with fix interval according to the user input in the case file keyword SEGMENTLENGTH.
        min_measured_depth = df_reservoir["STARTMD"].min()
        max_measured_depth = df_reservoir["ENDMD"].max()
        if not isinstance(segment_length, (float, int)):
            raise ValueError(f"Segment length must be a number, when using method fix (was {segment_length}).")
        start_measured_depth = np.arange(min_measured_depth, max_measured_depth, segment_length)
        end_measured_depth = start_measured_depth + segment_length
        # Update the end point of the last segment.
        end_measured_depth[-1] = min(float(end_measured_depth[-1]), max_measured_depth)
    elif method == Method.WELSEGS:
        # Create the tubing layer from segment measured depths in the WELSEGS keyword that are missing from COMPSEGS.
        # WELSEGS segment depths are collected in the df_measured_depth_true_vertical_depth dataframe, which is available here.
        # Completor interprets WELSEGS depths as segment midpoint depths.
        # Obtain the well_segments segment midpoint depth.
        well_segments = df_measured_depth_true_vertical_depth["MD"].to_numpy()
        end_welsegs_depth = 0.5 * (well_segments[:-1] + well_segments[1:])
        # The start of the very first segment in any branch is the actual startMD of the first segment.
        start_welsegs_depth = np.insert(end_welsegs_depth[:-1], 0, well_segments[0], axis=None)
        start_compsegs_depth: npt.NDArray[np.float64] = df_reservoir["STARTMD"].to_numpy()
        end_compsegs_depth = df_reservoir["ENDMD"].to_numpy()
        # If there are gaps in compsegs and there are well_segments segments that fit in the gaps,
        # insert well_segments segments into the compsegs gaps.
        gaps_compsegs = start_compsegs_depth[1:] - end_compsegs_depth[:-1]
        # Indices of gaps in compsegs.
        indices_gaps = np.nonzero(gaps_compsegs)
        # Start of the gaps.
        start_gaps_depth = end_compsegs_depth[indices_gaps[0]]
        # End of the gaps.
        end_gaps_depth = start_compsegs_depth[indices_gaps[0] + 1]
        # Check the gaps between COMPSEGS and fill it out with WELSEGS.
        start = np.abs(start_welsegs_depth[:, np.newaxis] - start_gaps_depth).argmin(axis=0)
        end = np.abs(end_welsegs_depth[:, np.newaxis] - end_gaps_depth).argmin(axis=0)
        welsegs_to_add = np.setxor1d(start_welsegs_depth[start], end_welsegs_depth[end])
        start_welsegs_outside = start_welsegs_depth[np.argwhere(start_welsegs_depth < start_compsegs_depth[0])]
        end_welsegs_outside = end_welsegs_depth[np.argwhere(end_welsegs_depth > end_compsegs_depth[-1])]
        welsegs_to_add = np.append(welsegs_to_add, start_welsegs_outside)
        welsegs_to_add = np.append(welsegs_to_add, end_welsegs_outside)
        # Find well_segments start and end in gaps.
        start_compsegs_depth = np.append(start_compsegs_depth, welsegs_to_add)
        end_compsegs_depth = np.append(end_compsegs_depth, welsegs_to_add)
        start_measured_depth = np.sort(start_compsegs_depth)
        end_measured_depth = np.sort(end_compsegs_depth)
        # Check for missing segment.
        shift_start_measured_depth = np.append(start_measured_depth[1:], end_measured_depth[-1])
        missing_index = np.argwhere(shift_start_measured_depth > end_measured_depth).flatten()
        missing_index += 1
        new_missing_start_measured_depth = end_measured_depth[missing_index - 1]
        new_missing_end_measured_depth = start_measured_depth[missing_index]
        start_measured_depth = np.sort(np.append(start_measured_depth, new_missing_start_measured_depth))
        end_measured_depth = np.sort(np.append(end_measured_depth, new_missing_end_measured_depth))
        # drop duplicate
        duplicate_indexes = np.argwhere(start_measured_depth == end_measured_depth)
        start_measured_depth = np.delete(start_measured_depth, duplicate_indexes)
        end_measured_depth = np.delete(end_measured_depth, duplicate_indexes)
    else:
        raise ValueError(f"Unknown method '{method}'.")

    # md for tubing segments
    measured_depth_ = 0.5 * (start_measured_depth + end_measured_depth)
    # estimate TVD
    true_vertical_depth = np.interp(
        measured_depth_,
        df_measured_depth_true_vertical_depth["MD"].to_numpy(),
        df_measured_depth_true_vertical_depth["TVD"].to_numpy(),
    )
    # create data frame
    return as_data_frame(
        {
            "STARTMD": start_measured_depth,
            "ENDMD": end_measured_depth,
            "TUB_MD": measured_depth_,
            "TUB_TVD": true_vertical_depth,
        }
    )


def insert_missing_segments(df_tubing_segments: pd.DataFrame, well_name: str | None) -> pd.DataFrame:
    """Create segments for inactive cells.

    Sometimes inactive cells have no segments.
    It is required to create segments for these cells to get the scaling factor correct.
    Inactive cells are indicated
    if there are segments starting at measured depth deeper than the end measured depth of the previous cell.

    Args:
        df_tubing_segments: Must contain column `STARTMD` and `ENDMD`.
        well_name: Name of well.

    Returns:
        Updated dataframe if missing cells are found.

    Raises:
        SystemExit: If the Schedule file is missing data for one or more branches in the case file.

    """
    if df_tubing_segments.empty:
        raise abort(
            "Schedule file is missing data for one or more branches defined in the "
            f"case file. Please check the data for Well {well_name}."
        )
    # sort the data frame based on STARTMD
    df_tubing_segments.sort_values(by=["STARTMD"], inplace=True)
    # add column to indicate original segment
    df_tubing_segments["SEGMENT_DESC"] = ["OriginalSegment"] * df_tubing_segments.shape[0]
    end_measured_depth = df_tubing_segments["ENDMD"].to_numpy()
    # get start_measured_depth and start from segment 2 and add the last item to be the last end_measured_depth
    start_measured_depth = np.append(df_tubing_segments["STARTMD"].to_numpy()[1:], end_measured_depth[-1])
    # find rows where start_measured_depth > end_measured_depth
    missing_index = np.argwhere(start_measured_depth > end_measured_depth).flatten()
    # proceed only if there are missing index
    if missing_index.size == 0:
        return df_tubing_segments
    # shift one row down because we move it up one row
    missing_index += 1
    df_copy = df_tubing_segments.iloc[missing_index, :].copy(deep=True)
    # new start measured depth is the previous segment end measured depth
    df_copy["STARTMD"] = df_tubing_segments["ENDMD"].to_numpy()[missing_index - 1]
    df_copy["ENDMD"] = df_tubing_segments["STARTMD"].to_numpy()[missing_index]
    df_copy["SEGMENT_DESC"] = ["AdditionalSegment"] * df_copy.shape[0]
    # combine the two data frame
    df_tubing_segments = pd.concat([df_tubing_segments, df_copy])
    df_tubing_segments.sort_values(by=["STARTMD"], inplace=True)
    df_tubing_segments.reset_index(drop=True, inplace=True)
    return df_tubing_segments


def completion_index(df_completion: pd.DataFrame, start: float, end: float) -> tuple[int, int]:
    """Find the indices in the completion DataFrame of start measured depth and end measured depth.

    Args:
        df_completion: Must contain `STARTMD` and `ENDMD`.
        start: Start measured depth.
        end: End measured depth.

    Returns:
        Indices of the start and end depths.

    """
<<<<<<< HEAD
    start_md = df_completion[Headers.START_MEASURED_DEPTH].to_numpy()
    end_md = df_completion[Headers.END_MEASURED_DEPTH].to_numpy()
    _start = np.argwhere((start_md <= start) & (end_md > start)).flatten()
    _end = np.argwhere((start_md < end) & (end_md >= end)).flatten()
=======
    start_measured_depth = df_completion[Completion.START_MD].to_numpy()
    end_measured_depth = df_completion[Completion.END_MD].to_numpy()
    _start = np.argwhere((start_measured_depth <= start) & (end_measured_depth > start)).flatten()
    _end = np.argwhere((start_measured_depth < end) & (end_measured_depth >= end)).flatten()
>>>>>>> 93f07d0f
    if _start.size == 0 or _end.size == 0:
        # completion index not found then give negative value for both
        return -1, -1
    return int(_start[0]), int(_end[0])


def get_completion(start: float, end: float, df_completion: pd.DataFrame, joint_length: float) -> Information:
    """Get information from the completion.

    Args:
<<<<<<< HEAD
        start: Start MD of the segment
        end: End MD of the segment
        df_completion: COMPLETION table that must contain columns:\
        ``STARTMD``, ``ENDMD``, ``NVALVEPERJOINT``, ``INNER_DIAMETER``, ``OUTER_DIAMETER``,\
        ``ROUGHNESS``, ``DEVICETYPE``, ``DEVICENUMBER``, and ``ANNULUS_ZONE``
        joint_length: Length of a joint
=======
        start: Start measured depth of the segment.
        end: End measured depth of the segment.
        df_completion: COMPLETION table that must contain columns: `STARTMD`, `ENDMD`, `NVALVEPERJOINT`, `INNER_ID`,
            `OUTER_ID`, `ROUGHNESS`, `DEVICETYPE`, `DEVICENUMBER`, and `ANNULUS_ZONE`.
        joint_length: Length of a joint.
>>>>>>> 93f07d0f

    Returns:
        Instance of Information.

    Raises:
        ValueError:
            If the completion is not defined from start to end.
            If outer diameter is smaller than inner diameter.
            If the completion data contains illegal / invalid rows.
            If information class is None.

    """
    information = None
    device_type = None
    device_number = None
    inner_diameter = None
    outer_diameter = None
    roughness = None
    annulus_zone = None

    start_completion = df_completion[Headers.START_MEASURED_DEPTH].to_numpy()
    end_completion = df_completion[Headers.END_MEASURED_DEPTH].to_numpy()
    idx0, idx1 = completion_index(df_completion, start, end)

    if idx0 == -1 or idx1 == -1:
        well_name = df_completion["WELL"].iloc[0]
        log_and_raise_exception(f"No completion is defined on well {well_name} from {start} to {end}.")

    # previous length start with 0
    prev_length = 0.0
    num_device = 0.0

    for completion_idx in range(idx0, idx1 + 1):
        completion_length = min(end_completion[completion_idx], end) - max(start_completion[completion_idx], start)
        if completion_length <= 0:
            _ = "equals" if completion_length == 0 else "less than"
            logger.warning(
<<<<<<< HEAD
                "Start depth %s stop depth, in row %s, for well %s",
                ("equals" if comp_length == 0 else "less than"),
                completion_idx,
                df_completion[Headers.WELL][completion_idx],
            )
        # calculate cumulative parameter
        num_device += (comp_length / joint_length) * df_completion[Headers.VALVES_PER_JOINT].iloc[completion_idx]
=======
                f"Start depth {_} stop depth, in row {completion_idx}, "
                f"for well {df_completion[Completion.WELL][completion_idx]}"
            )
        # calculate cumulative parameter
        num_device += (completion_length / joint_length) * df_completion[Completion.NUM_VALVES_PER_JOINT].iloc[
            completion_idx
        ]
>>>>>>> 93f07d0f

        if completion_length > prev_length:
            # get well geometry
            inner_diameter = df_completion[Headers.INNER_DIAMETER].iloc[completion_idx]
            outer_diameter = df_completion[Headers.OUTER_DIAMETER].iloc[completion_idx]
            roughness = df_completion[Headers.ROUGHNESS].iloc[completion_idx]
            if outer_diameter > inner_diameter:
                outer_diameter = (outer_diameter**2 - inner_diameter**2) ** 0.5
            else:
                raise ValueError("Check screen/tubing and well/casing ID in case file.")

            # get device information
            device_type = df_completion[Headers.DEVICE_TYPE].iloc[completion_idx]
            device_number = df_completion[Headers.DEVICE_NUMBER].iloc[completion_idx]
            # other information
            annulus_zone = df_completion[Headers.ANNULUS_ZONE].iloc[completion_idx]
            # set prev_length to this segment
            prev_length = completion_length

        if all(
            x is not None for x in [device_type, device_number, inner_diameter, outer_diameter, roughness, annulus_zone]
        ):
            information = Information(
                num_device, device_type, device_number, inner_diameter, outer_diameter, roughness, annulus_zone
            )
        else:
            # I.e. if completion_length > prev_length never happens
            raise ValueError(
                f"The completion data for well '{df_completion[Headers.WELL][completion_idx]}' "
                "contains illegal / invalid row(s). "
                "Please check their start mD / end mD columns, and ensure that they start before they end."
            )
    if information is None:
        raise ValueError(
            f"idx0 == idx1 + 1 (idx0={idx0}). For the time being, the reason is unknown. "
            "Please reach out to the Equinor Inflow Control Team if you encounter this."
        )
    return information


def complete_the_well(
    df_tubing_segments: pd.DataFrame, df_completion: pd.DataFrame, joint_length: float
) -> pd.DataFrame:
    """Complete the well with the user completion.

    Args:
        df_tubing_segments: Output from function create_tubing_segments.
        df_completion: Output from define_annulus_zone.
        joint_length: Length of a joint.

    Returns:
        Well information.

    """
<<<<<<< HEAD
    start = df_tubing_segments[Headers.START_MEASURED_DEPTH].to_numpy()
    end = df_tubing_segments[Headers.END_MEASURED_DEPTH].to_numpy()
    # initiate completion
=======
    start = df_tubing_segments[Completion.START_MD].to_numpy()
    end = df_tubing_segments[Completion.END_MD].to_numpy()
>>>>>>> 93f07d0f
    information = Information()
    # loop through the cells
    for i in range(df_tubing_segments.shape[0]):
        information += get_completion(start[i], end[i], df_completion, joint_length)

    df_well = as_data_frame(
        {
            "TUB_MD": df_tubing_segments["TUB_MD"].to_numpy(),
            "TUB_TVD": df_tubing_segments["TUB_TVD"].to_numpy(),
            "LENGTH": end - start,
            "SEGMENT_DESC": df_tubing_segments["SEGMENT_DESC"].to_numpy(),
            "NDEVICES": information.number_of_devices,
            "DEVICENUMBER": information.device_number,
            "DEVICETYPE": information.device_type,
            "INNER_DIAMETER": information.inner_diameter,
            "OUTER_DIAMETER": information.outer_diameter,
            "ROUGHNESS": information.roughness,
            "ANNULUS_ZONE": information.annulus_zone,
        }
    )

    # lumping segments
    df_well = lumping_segments(df_well)

    # create scaling factor
    df_well["SCALINGFACTOR"] = np.where(df_well["NDEVICES"] > 0.0, -1.0 / df_well["NDEVICES"], 0.0)
    return df_well


def lumping_segments(df_well: pd.DataFrame) -> pd.DataFrame:
    """Lump additional segments to the original segments.

    This only applies if the additional segments have an annulus zone.

    Args:
        df_well: Must contain `ANNULUS_ZONE`, `NDEVICES`, and `SEGMENT_DESC`.

    Returns:
        Updated well information.

    """
    number_of_devices = df_well["NDEVICES"].to_numpy()
    annulus_zone = df_well["ANNULUS_ZONE"].to_numpy()
    segments_descending = df_well["SEGMENT_DESC"].to_numpy()
    number_of_rows = df_well.shape[0]
    for i in range(number_of_rows):
        if segments_descending[i] != "AdditionalSegment":
            continue

        # only additional segments
        if annulus_zone[i] > 0:
            # meaning only annular zones
            # compare it to the segment before and after
            been_lumped = False
            if i - 1 >= 0 and not been_lumped and annulus_zone[i] == annulus_zone[i - 1]:
                # compare it to the segment before
                number_of_devices[i - 1] = number_of_devices[i - 1] + number_of_devices[i]
                been_lumped = True
            if i + 1 < number_of_rows and not been_lumped and annulus_zone[i] == annulus_zone[i + 1]:
                # compare it to the segment after
                number_of_devices[i + 1] = number_of_devices[i + 1] + number_of_devices[i]
        # update the number of devices to 0 for this segment
        # because it is lumped to others
        # and it is 0 if it has no annulus zone
        number_of_devices[i] = 0.0
    df_well["NDEVICES"] = number_of_devices
    # from now on it is only original segment
    df_well = df_well[df_well["SEGMENT_DESC"] == "OriginalSegment"].copy()
    # reset index after filter
    return df_well.reset_index(drop=True, inplace=False)


def get_device(df_well: pd.DataFrame, df_device: pd.DataFrame, device_type: DeviceType) -> pd.DataFrame:
    """Get device characteristics.

    Args:
        df_well: Must contain columns `DEVICETYPE`, `DEVICENUMBER`, and `SCALINGFACTOR`.
        df_device: Device table.
        device_type: Device type, in `AICD`, `ICD`, `DAR`, `VALVE`,`AICV`, `ICV`.

    Returns:
        Updated well information with device characteristics.

    Raises:
        ValueError: If `DEVICETYPE` keyword is missing in input files.

    """
    columns = ["DEVICETYPE", "DEVICENUMBER"]
    try:
        df_well = pd.merge(df_well, df_device, how="left", on=columns)
    except KeyError as err:
        if "'DEVICETYPE'" in str(err):
            raise ValueError(f"Missing keyword 'DEVICETYPE {device_type}' in input files.") from err
        raise err
    if device_type == "VALVE":
        # rescale the Cv
        # because no scaling factor in WSEGVALV
        df_well["CV"] = -df_well["CV"] / df_well["SCALINGFACTOR"]
    elif device_type == "DAR":
        # rescale the Cv
        # because no scaling factor in WSEGVALV
        df_well["CV_DAR"] = -df_well["CV_DAR"] / df_well["SCALINGFACTOR"]
    return df_well


def correct_annulus_zone(df_well: pd.DataFrame) -> pd.DataFrame:
    """Correct the annulus zone.

    If there are no connections to the tubing in the annulus zone then there is no annulus zone.

    Args:
        df_well: Must contain `ANNULUS_ZONE`, `NDEVICES`, and `DEVICETYPE`.

    Returns:
        Updated DataFrame with corrected annulus zone.

    """
    zones = df_well["ANNULUS_ZONE"].unique()
    for zone in zones:
        if zone == 0:
            continue
        df_zone = df_well[df_well["ANNULUS_ZONE"] == zone]
        df_zone_device = df_zone[(df_zone["NDEVICES"].to_numpy() > 0) | (df_zone["DEVICETYPE"].to_numpy() == "PERF")]
        if df_zone_device.shape[0] == 0:
            df_well["ANNULUS_ZONE"].replace(zone, 0, inplace=True)
    return df_well


def connect_cells_to_segments(
    df_well: pd.DataFrame, df_reservoir: pd.DataFrame, df_tubing_segments: pd.DataFrame, method: MethodType
) -> pd.DataFrame:
    """Connect cells to segments.

    Args:
        df_well: Segment table. Must contain column `TUB_MD`.
        df_reservoir: COMPSEGS table. Must contain columns `STARTMD` and `ENDMD`.
        df_tubing_segments: Tubing segment dataframe. Must contain columns `STARTMD` and `ENDMD`.
        method: Segmentation method indicator. Must contain 'user', 'fix', 'welsegs', or 'cells'.


    Returns:
        Merged DataFrame.

    """
    # Calculate mid cell measured depth
    df_reservoir["MD"] = (df_reservoir["STARTMD"] + df_reservoir["ENDMD"]) * 0.5
    if method == Method.USER:
        df_res = df_reservoir.copy(deep=True)
        df_wel = df_well.copy(deep=True)
        # Ensure that tubing segment boundaries as described in the case file are honored.
        # Associate reservoir cells with tubing segment midpoints using markers
        marker = 1
        df_res["MARKER"] = np.full(df_reservoir.shape[0], 0)
        df_wel["MARKER"] = np.arange(df_well.shape[0]) + 1
        for idx in df_wel["TUB_MD"].index:
            start_measured_depth = df_tubing_segments["STARTMD"].iloc[idx]
            end_measured_depth = df_tubing_segments["ENDMD"].iloc[idx]
            df_res.loc[df_res["MD"].between(start_measured_depth, end_measured_depth), "MARKER"] = marker
            marker += 1
        # Merge
        tmp = df_res.merge(df_wel, on=["MARKER"])
        return tmp.drop(["MARKER"], axis=1, inplace=False)

    return pd.merge_asof(left=df_reservoir, right=df_well, left_on=["MD"], right_on=["TUB_MD"], direction="nearest")


class WellSchedule:
    """A collection of all the active multi-segment wells.

    Attributes:
        msws: Multisegmented well segments.
        active_wells: The active wells for completor to work on.

    Args:
        active_wells: Active multi-segment wells defined in a case file

    """

    def __init__(self, active_wells: npt.NDArray[np.unicode_] | list[str]):
        """Initialize WellSchedule."""
        self.msws: dict[str, dict] = {}
        self.active_wells = np.array(active_wells)

    def set_welspecs(self, records: list[list[str]]) -> None:
        """Convert a WELSPECS record set to a Pandas DataFrame.

        * Sets DataFrame column titles.
        * Formats column values.
        * Pads missing columns at end of the DataFrame with default values (1*).

        Args:
            records: A WELSPECS record set.

        Returns:
            Record of inactive wells (in `self.msws`).

        """
        columns = [
            "WELL",
            "GROUP",
            "I",
            "J",
            "BHP_DEPTH",
            "PHASE",
            "DR",
            "FLAG",
            "SHUT",
            "CROSS",
            "PRESSURETABLE",
            "DENSCAL",
            "REGION",
            "ITEM14",
            "ITEM15",
            "ITEM16",
            "ITEM17",
        ]
        _records = records[0] + ["1*"] * (len(columns) - len(records[0]))  # pad with default values (1*)
        df = pd.DataFrame(np.array(_records).reshape((1, len(columns))), columns=columns)
        #  datatypes
        df[columns[2:4]] = df[columns[2:4]].astype(np.int64)
        try:
            df[columns[4]] = df[columns[4]].astype(np.float64)
        except ValueError:
            pass
        # welspecs could be for multiple wells - split it
        for well_name in df["WELL"].unique():
            if well_name not in self.msws:
                self.msws[well_name] = {}
            self.msws[well_name]["welspecs"] = df[df["WELL"] == well_name]
            logger.debug("set_welspecs for %s", well_name)

    def handle_compdat(self, records: list[list[str]]) -> list[list[str]]:
        """Convert a COMPDAT record set to a Pandas DataFrame.

        * Sets DataFrame column titles.
        * Pads missing values with default values (1*).
        * Sets column data types.

        Args:
            records: Record set of COMPDAT data.

        Returns:
            Records for inactive wells.

        The function creates the class property DataFrame msws[well_name]['compdat']

        """
        well_names = set()  # the active well-names found in this chunk
        remains = []  # the other wells
        for rec in records:
            well_name = rec[0]
            if well_name in list(self.active_wells):
                well_names.add(well_name)
            else:
                remains.append(rec)
        columns = [
            "WELL",
            "I",
            "J",
            "K",
            "K2",
            "STATUS",
            "SATNUM",
            "CF",
            "DIAM",
            "KH",
            "SKIN",
            "DFACT",
            "COMPDAT_DIRECTION",
            "RO",
        ]
        df = pd.DataFrame(records, columns=columns[0 : len(records[0])])
        if "RO" in df.columns:
            df["RO"] = df["RO"].fillna("1*")
        for i in range(len(records[0]), len(columns)):
            df[columns[i]] = ["1*"] * len(records)
        # data types
        df[columns[1:5]] = df[columns[1:5]].astype(np.int64)
        # Change default value '1*' to equivalent float
        df["SKIN"] = df["SKIN"].replace(["1*"], 0.0)
        df[["DIAM", "SKIN"]] = df[["DIAM", "SKIN"]].astype(np.float64)
        # check if CF, KH, and RO are defaulted by the users
        try:
            df[["CF"]] = df[["CF"]].astype(np.float64)
        except ValueError:
            pass
        try:
            df[["KH"]] = df[["KH"]].astype(np.float64)
        except ValueError:
            pass
        try:
            df[["RO"]] = df[["RO"]].astype(np.float64)
        except ValueError:
            pass
        # compdat could be for multiple wells - split it
        for well_name in well_names:
            if well_name not in self.msws:
                self.msws[well_name] = {}
            self.msws[well_name]["compdat"] = df[df["WELL"] == well_name]
            logger.debug("handle_compdat for %s", well_name)
        return remains

    def set_welsegs(self, recs: list[list[str]]) -> str | None:
        """Update WELSEGS for a given well if it is an active well.

        * Pads missing record columns in header and contents with default values.
        * Convert header and column records to Pandas DataFrames.
        * Sets proper DataFrame column types and titles.
        * Converts segment depth specified by INC to ABS using fix_welsegs.

        Args:
            recs: Record set of header and contents data.

        Returns:
            Name of well if it was updated, or None if it is not in the active_wells list.

        The function creates two DataFrames stored in the tuple variable msws[well_name]['welsegs'].
        The first tuple element is the welsegs header, and the second is the content of the DataFrame.

        """
        well_name = recs[0][0]  # each WELSEGS-chunk is for one well only
        if well_name not in self.active_wells:
            return None

        # make df for header record
        columns = [
            "WELL",
            "SEGMENTTVD",
            "SEGMENTMD",
            "WBVOLUME",
            "INFOTYPE",
            "PDROPCOMP",
            "MPMODEL",
            "ITEM8",
            "ITEM9",
            "ITEM10",
            "ITEM11",
            "ITEM12",
        ]
        # pad header with default values (1*)
        header = recs[0] + ["1*"] * (len(columns) - len(recs[0]))
        df_header = pd.DataFrame(np.array(header).reshape((1, len(columns))), columns=columns)
        df_header[columns[1:3]] = df_header[columns[1:3]].astype(np.float64)  # data types

        # make df for data records
        columns = [
            "TUBINGSEGMENT",
            "TUBINGSEGMENT2",
            "TUBINGBRANCH",
            "TUBINGOUTLET",
            "TUBINGMD",
            "TUBINGTVD",
            "TUBINGID",
            "TUBINGROUGHNESS",
            "CROSS",
            "VSEG",
            "ITEM11",
            "ITEM12",
            "ITEM13",
            "ITEM14",
            "ITEM15",
        ]
        # pad with default values (1*)
        recs = [rec + ["1*"] * (len(columns) - len(rec)) for rec in recs[1:]]
        df_records = pd.DataFrame(recs, columns=columns)
        # data types
        df_records[columns[:4]] = df_records[columns[:4]].astype(np.int64)
        df_records[columns[4:7]] = df_records[columns[4:7]].astype(np.float64)
        # fix abs/inc issue with welsegs
        df_header, df_records = fix_welsegs(df_header, df_records)

        # Warn user if the tubing segments' measured depth for a branch
        # is not sorted in ascending order (monotonic)
        for branch_num in df_records["TUBINGBRANCH"].unique():
            if not df_records["TUBINGMD"].loc[df_records["TUBINGBRANCH"] == branch_num].is_monotonic_increasing:
                logger.warning(
                    "The branch %s in well %s contains negative length segments. "
                    "Check the input schedulefile WELSEGS keyword for inconsistencies "
                    "in measured depth (MD) of Tubing layer.",
                    branch_num,
                    well_name,
                )

        if well_name not in self.msws:
            self.msws[well_name] = {}
        self.msws[well_name]["welsegs"] = df_header, df_records
        return well_name

    def set_compsegs(self, recs: list[list[str]]) -> str | None:
        """Update COMPSEGS for a well if it is an active well.

        * Pads missing record columns in header and contents with default 1*.
        * Converts header and column records to Pandas DataFrames.
        * Sets proper DataFrame column types and titles.

        Args:
            recs: Record set of header and contents data.

        Returns:
            Name of well if it was updated, or None if it is not in active_wells.

        """
        well_name = recs[0][0]  # each COMPSEGS-chunk is for one well only
        if well_name not in self.active_wells:
            return None
        columns = [
            "I",
            "J",
            "K",
            "BRANCH",
            "STARTMD",
            "ENDMD",
            "COMPSEGS_DIRECTION",
            "ENDGRID",
            "PERFDEPTH",
            "THERM",
            "SEGMENT",
        ]
        recs = [rec + ["1*"] * (len(columns) - len(rec)) for rec in recs[1:]]  # pad with default values (1*)
        df = pd.DataFrame(recs, columns=columns)
        df[columns[:4]] = df[columns[:4]].astype(np.int64)
        df[columns[4:6]] = df[columns[4:6]].astype(np.float64)
        if well_name not in self.msws:
            self.msws[well_name] = {}
        self.msws[well_name]["compsegs"] = df
        logger.debug("set_compsegs for %s", well_name)
        return well_name

    def get_welspecs(self, well_name: str) -> pd.DataFrame:
        """Get-function for WELSPECS.

        Args:
            well_name: Well name.

        Returns:
            Well specification DataFrame.

        """
        return self.msws[well_name]["welspecs"]

    def get_compdat(self, well_name: str) -> pd.DataFrame:
        """Get-function for COMPDAT.

        Args:
            well_name: Well name.

        Returns:
            Completion data DataFrame.

        Raises:
            ValueError: If COMPDAT keyword is missing in input schedule file

        """
        try:
            return self.msws[well_name]["compdat"]
        except KeyError as err:
            if "'compdat'" in str(err):
                raise ValueError("Input schedule file missing COMPDAT keyword.") from err
            raise err

    def get_compsegs(self, well_name: str, branch: int | None = None) -> pd.DataFrame:
        """
        Get-function for COMPSEGS.

        Args:
           well_name: Well name
           branch: Branch number

        Returns:
            :ref:`COMPSEGS DataFrame <compsegs_format>`

        """
        df = self.msws[well_name]["compsegs"].copy()
        if branch is not None:
            df = df[df["BRANCH"] == branch]
        df.reset_index(drop=True, inplace=True)  # reset index after filtering
        # (why??)
        return fix_compsegs(df, well_name)

    def get_well_segments(self, well_name: str, branch: int | None = None) -> tuple[pd.DataFrame, pd.DataFrame]:
        """Get-function for well segments.

        Args:
            well_name: Well name.
            branch: Branch number.

        Returns:
            Well segment headers and well segment records.

        Raises:
            ValueError: If WELSEGS keyword missing in input schedule file

        """
        try:
            columns, content = self.msws[well_name]["welsegs"]
        except KeyError as err:
            if "'welsegs'" in str(err):
                raise ValueError("Input schedule file missing WELSEGS keyword.") from err
            raise err
        if branch is not None:
            content = content[content["TUBINGBRANCH"] == branch]
        content.reset_index(drop=True, inplace=True)
        return columns, content

    def get_well_number(self, well_name: str) -> int:
        """Well number in the active_wells list.

        Args:
            well_name: Well name.

        Returns:
            Well number.

        """
        return (self.active_wells == well_name).nonzero()[0][0]<|MERGE_RESOLUTION|>--- conflicted
+++ resolved
@@ -110,17 +110,10 @@
     :ref:`create_wells.CreateWells.select_well <df_completion>`.
     """
     # define annular zone
-<<<<<<< HEAD
     start_md = df_completion[Headers.START_MEASURED_DEPTH].iloc[0]
     end_md = df_completion[Headers.END_MEASURED_DEPTH].iloc[-1]
     gravel_pack_location = df_completion[df_completion[Headers.ANNULUS] == "GP"][["STARTMD", "ENDMD"]].to_numpy()
     packer_location = df_completion[df_completion[Headers.ANNULUS] == "PA"][["STARTMD", "ENDMD"]].to_numpy()
-=======
-    start_measured_depth = df_completion[Completion.START_MD].iloc[0]
-    end_measured_depth = df_completion[Completion.END_MD].iloc[-1]
-    gravel_pack_location = df_completion[df_completion[Completion.ANNULUS] == "GP"][["STARTMD", "ENDMD"]].to_numpy()
-    packer_location = df_completion[df_completion[Completion.ANNULUS] == "PA"][["STARTMD", "ENDMD"]].to_numpy()
->>>>>>> 93f07d0f
     # update df_completion by removing PA rows
     df_completion = df_completion[df_completion[Headers.ANNULUS] != "PA"].copy()
     # reset index after filter
@@ -418,17 +411,10 @@
         Indices of the start and end depths.
 
     """
-<<<<<<< HEAD
     start_md = df_completion[Headers.START_MEASURED_DEPTH].to_numpy()
     end_md = df_completion[Headers.END_MEASURED_DEPTH].to_numpy()
     _start = np.argwhere((start_md <= start) & (end_md > start)).flatten()
     _end = np.argwhere((start_md < end) & (end_md >= end)).flatten()
-=======
-    start_measured_depth = df_completion[Completion.START_MD].to_numpy()
-    end_measured_depth = df_completion[Completion.END_MD].to_numpy()
-    _start = np.argwhere((start_measured_depth <= start) & (end_measured_depth > start)).flatten()
-    _end = np.argwhere((start_measured_depth < end) & (end_measured_depth >= end)).flatten()
->>>>>>> 93f07d0f
     if _start.size == 0 or _end.size == 0:
         # completion index not found then give negative value for both
         return -1, -1
@@ -439,20 +425,12 @@
     """Get information from the completion.
 
     Args:
-<<<<<<< HEAD
         start: Start MD of the segment
         end: End MD of the segment
         df_completion: COMPLETION table that must contain columns:\
         ``STARTMD``, ``ENDMD``, ``NVALVEPERJOINT``, ``INNER_DIAMETER``, ``OUTER_DIAMETER``,\
         ``ROUGHNESS``, ``DEVICETYPE``, ``DEVICENUMBER``, and ``ANNULUS_ZONE``
         joint_length: Length of a joint
-=======
-        start: Start measured depth of the segment.
-        end: End measured depth of the segment.
-        df_completion: COMPLETION table that must contain columns: `STARTMD`, `ENDMD`, `NVALVEPERJOINT`, `INNER_ID`,
-            `OUTER_ID`, `ROUGHNESS`, `DEVICETYPE`, `DEVICENUMBER`, and `ANNULUS_ZONE`.
-        joint_length: Length of a joint.
->>>>>>> 93f07d0f
 
     Returns:
         Instance of Information.
@@ -490,23 +468,11 @@
         if completion_length <= 0:
             _ = "equals" if completion_length == 0 else "less than"
             logger.warning(
-<<<<<<< HEAD
-                "Start depth %s stop depth, in row %s, for well %s",
-                ("equals" if comp_length == 0 else "less than"),
-                completion_idx,
-                df_completion[Headers.WELL][completion_idx],
+                f"Start depth {_} stop depth, in row {completion_idx}, "
+                f"for well {df_completion[Headers.WELL][completion_idx]}"
             )
         # calculate cumulative parameter
         num_device += (comp_length / joint_length) * df_completion[Headers.VALVES_PER_JOINT].iloc[completion_idx]
-=======
-                f"Start depth {_} stop depth, in row {completion_idx}, "
-                f"for well {df_completion[Completion.WELL][completion_idx]}"
-            )
-        # calculate cumulative parameter
-        num_device += (completion_length / joint_length) * df_completion[Completion.NUM_VALVES_PER_JOINT].iloc[
-            completion_idx
-        ]
->>>>>>> 93f07d0f
 
         if completion_length > prev_length:
             # get well geometry
@@ -561,14 +527,9 @@
         Well information.
 
     """
-<<<<<<< HEAD
     start = df_tubing_segments[Headers.START_MEASURED_DEPTH].to_numpy()
     end = df_tubing_segments[Headers.END_MEASURED_DEPTH].to_numpy()
     # initiate completion
-=======
-    start = df_tubing_segments[Completion.START_MD].to_numpy()
-    end = df_tubing_segments[Completion.END_MD].to_numpy()
->>>>>>> 93f07d0f
     information = Information()
     # loop through the cells
     for i in range(df_tubing_segments.shape[0]):
