--- conflicted
+++ resolved
@@ -13,10 +13,7 @@
     logger.warning("Cannot import ERT, did you install Completor with ert option enabled?")
     pass
 
-<<<<<<< HEAD
-=======
 
->>>>>>> 9a0344d7
 @hook_implementation
 @plugin_response(plugin_name="completor")  # type: ignore
 def installable_jobs():
