"""Main module of Completor."""

from __future__ import annotations

import logging
import os
import re
import time
from collections.abc import Mapping
<<<<<<< HEAD
=======
from typing import Literal, overload
>>>>>>> d8fffc41

import numpy as np
import tqdm

import completor
from completor import create_wells, parse
from completor.completion import WellSchedule
from completor.constants import Keywords
from completor.create_output import CreateOutput
from completor.create_wells import CreateWells
from completor.exceptions import CompletorError
from completor.launch_args_parser import get_parser
from completor.logger import handle_error_messages, logger
from completor.read_casefile import ReadCasefile
from completor.utils import abort, clean_file_line, clean_file_lines
from completor.visualization import close_figure, create_pdfpages

<<<<<<< HEAD
=======

class FileWriter:
    """Functionality for writing a new schedule file."""

    def __init__(self, file: str, mapper: Mapping[str, str] | None):
        """Initialize the FileWriter.

        Args:
            file: Name of file to be written. Does not check if it already exists.
            mapper: A dictionary for mapping strings.
                Typically used for mapping pre-processor reservoir modelling tools to reservoir simulator well names.
        """
        self.fh = open(file, "w", encoding="utf-8")  # create new output file
        self.mapper = mapper

    @overload
    def write(self, keyword: Literal[None], content: str, chunk: bool = True, end_of_record: bool = False) -> None: ...

    @overload
    def write(
        self, keyword: str, content: list[list[str]], chunk: Literal[True] = True, end_of_record: bool = False
    ) -> None: ...

    @overload
    def write(
        self, keyword: str, content: list[str] | str, chunk: Literal[False] = False, end_of_record: bool = False
    ) -> None: ...

    @overload
    def write(
        self, keyword: str, content: list[list[str]] | list[str] | str, chunk: bool = True, end_of_record: bool = False
    ) -> None: ...

    def write(
        self,
        keyword: str | None,
        content: list[list[str]] | list[str] | str,
        chunk: bool = True,
        end_of_record: bool = False,
    ) -> None:
        """Write the content of a keyword to the output file.

        Args:
            keyword: Reservoir simulator keyword.
            content: Text to be written.
            chunk: Flag for indicating this is a list of records.
            end_of_record: Flag for adding end-of-record ('/').
        """
        txt = ""

        if keyword is None:
            txt = content  # type: ignore  # it's really a formatted string
        else:
            self.fh.write(f"{keyword:s}\n")
            if chunk:
                for recs in content:
                    txt += " " + " ".join(recs) + " /\n"
            else:
                for line in content:
                    if isinstance(line, list):
                        logger.warning(
                            "Chunk is False, but content contains lists of lists, "
                            "instead of a list of strings the lines will be concatenated."
                        )
                        line = " ".join(line)
                    txt += line + "\n"
        if self.mapper:
            txt = self._replace_preprocessing_names(txt)
        if end_of_record:
            txt += "/\n"
        self.fh.write(txt)

    def _replace_preprocessing_names(self, text: str) -> str:
        """Expand start and end marker pairs for well pattern recognition as needed.

        Args:
            text: Text with pre-processor reservoir modelling well names.

        Returns:
            Text with reservoir simulator well names.
        """
        if self.mapper is None:
            raise ValueError(
                f"{self._replace_preprocessing_names.__name__} requires a file containing two "
                "columns with input and output names given by the MAPFILE keyword in "
                f"case file to be set when creating {self.__class__.__name__}."
            )
        start_marks = ["'", " ", "\n", "\t"]
        end_marks = ["'", " ", " ", " "]
        for key, value in self.mapper.items():
            for start, end in zip(start_marks, end_marks):
                my_key = start + str(key) + start
                if my_key in text:
                    my_value = start + str(value) + end
                    text = text.replace(my_key, my_value)
        return text

    def close(self) -> None:
        """Close FileWriter."""
        self.fh.close()
>>>>>>> d8fffc41

def _replace_preprocessing_names(text: str, mapper: Mapping[str, str] | None) -> str:
    """Expand start and end marker pairs for well pattern recognition as needed.

    Args:
        text: Text with pre-processor reservoir modelling well names.

    Returns:
        Text with reservoir simulator well names.
    """
    if mapper is None:
        return text
    start_marks = ["'", " ", "\n", "\t"]
    end_marks = ["'", " ", " ", " "]
    for key, value in mapper.items():
        for start, end in zip(start_marks, end_marks):
            my_key = start + str(key) + start
            if my_key in text:
                my_value = start + str(value) + end
                text = text.replace(my_key, my_value)
    return text


def format_text(
    keyword: str | None, content: list[list[str]] | list[str] | str, chunk: bool = True, end_of_record: bool = False
) -> str:
    """Write the content of a keyword to the output file.

    Args:
        keyword: Reservoir simulator keyword.
        content: Text to be written.
        chunk: Flag for indicating this is a list of records.
        end_of_record: Flag for adding end-of-record ('/').

    Returns:
        Formatted text.
    """
    text = ""
    if keyword is None:
        return content  # type: ignore # it's really a formatted string

    text += f"{keyword:s}\n"
    if chunk:
        for recs in content:
            text += f" {' '.join(recs)} /\n"
    else:
        for line in content:
            if isinstance(line, list):
                logger.warning(
                    "Chunk is False, but content contains lists of lists, "
                    "instead of a list of strings the lines will be concatenated."
                )
                line = " ".join(line)
            text += line + "\n"
    if end_of_record:
        text += "/\n"

    return text


def get_content_and_path(case_content: str, file_path: str | None, keyword: str) -> tuple[str | None, str | None]:
    """Get the contents of a file from a path defined by user or case file.

    The method prioritizes paths given as input argument over the paths found in the case file.

    Args:
        case_content: The case file content.
        file_path: Path to file if given.
        keyword: Reservoir simulator keyword.

    Returns:
        File content, file path.

    Raises:
        CompletorError: If the keyword or file cannot be found.
    """
    if file_path is None:
        # Find the path/name of file from case file
        case_file_lines = clean_file_lines(case_content.splitlines())
        start_idx, end_idx = parse.locate_keyword(case_file_lines, keyword)
        # If the keyword is defined correctly
        if end_idx == start_idx + 2:
            # preprocess the text, remove leading/trailing whitespace and quotes
            file_path = " ".join(case_file_lines[start_idx + 1].strip("'").strip(" ").split())
            file_path = re.sub("[\"']+", "", file_path)

        else:
            # OUTFILE is optional, if it's needed but not supplied the error is caught in ReadCasefile:check_pvt_file()
            if keyword == "OUTFILE":
                return None, None
            raise CompletorError(f"The keyword {keyword} is not defined correctly in the casefile")
    if keyword != "OUTFILE":
        try:
            with open(file_path, encoding="utf-8") as file:
                file_content = file.read()
        except FileNotFoundError as e:
            raise CompletorError(f"Could not find the file: '{file_path}'!") from e
        except (PermissionError, IsADirectoryError) as e:
            raise CompletorError("Could not read SCHFILE, this is likely because the path is missing quotes.") from e
        return file_content, file_path
    return None, file_path


def process_content(line_number: int, clean_lines: dict[int, str]) -> tuple[list[list[str]], int]:
    """Process the contents

    Args:
        line_number: The current line number.
        clean_lines: Clean line to line number mapping.

    Returns:
        The formatted contents, and the new number of lines after processing.

    """
    content = ""
    # concatenate and look for 'end of records' => //
    while not re.search(r"/\s*/$", content):
        line_number += 1
        if line_number in clean_lines:
            content += clean_lines[line_number]
    content = _format_content(content)
    return content, line_number


def create(
    input_file: str, schedule_file: str, new_file: str, show_fig: bool = False, paths: tuple[str, str] | None = None
) -> tuple[ReadCasefile, WellSchedule, CreateWells, CreateOutput] | tuple[ReadCasefile, WellSchedule, CreateWells]:
    """Create and write the advanced schedule file from input case- and schedule files.

    Args:
        input_file: Input case file.
        schedule_file: Input schedule file.
        new_file: Output schedule file.
        show_fig: Flag indicating if a figure is to be shown.
        paths: Optional additional paths.

    Returns:
        The case and schedule file, the well and output object.
    """
    output_text = ""
    output = None
    written_wells = set()  # Keep track of which wells has been written.
    case = ReadCasefile(case_file=input_file, schedule_file=schedule_file, output_file=new_file)
    wells = CreateWells(case)
<<<<<<< HEAD
    active_wells = create_wells.get_active_wells(case.completion_table, case.gp_perf_devicelayer)
    schedule = WellSchedule(active_wells)  # container for MSW-data

    pdf_file = None
    if show_fig:
        figure_no = 1
        figure_name = f"Well_schematic_{figure_no:03d}.pdf"
        while os.path.isfile(figure_name):
            figure_no += 1
            figure_name = f"Well_schematic_{figure_no:03d}.pdf"
        pdf_file = create_pdfpages(figure_name)
=======

    active_wells = create_wells.get_active_wells(case.completion_table, case.gp_perf_devicelayer)
    schedule = WellSchedule(active_wells)  # container for MSW-data
>>>>>>> d8fffc41

    lines = schedule_file.splitlines()
    clean_lines_map = {}
    for line_number, line in enumerate(lines):
        line = clean_file_line(line, remove_quotation_marks=True)
        if line:
            clean_lines_map[line_number] = line

<<<<<<< HEAD
    err: Exception | None = None
=======
    outfile = FileWriter(new_file, case.mapper)
    chunks = []  # for debug..
    written = set()  # Keep track of which MSW's has been written
    line_number = 0
    progress_status = ProgressStatus(len(lines), percent)
>>>>>>> d8fffc41

    line_number = 0
    prev_line_number = 0
    try:
        with tqdm.tqdm(total=len(lines)) as progress_bar:
            while line_number < len(lines):
                progress_bar.update(line_number - prev_line_number)
                prev_line_number = line_number
                line = lines[line_number]
                keyword = line[:8].rstrip()

                # Unrecognized (potential) keywords are written back untouched.
                if keyword not in Keywords.main_keywords:
                    output_text += format_text(None, f"{line}\n")
                    line_number += 1
                    continue

                well_name = _get_well_name(clean_lines_map, line_number)

                if keyword == Keywords.WELSPECS:
                    chunk, after_content_line_number = process_content(line_number, clean_lines_map)
                    schedule.set_welspecs(chunk)
                    raw = lines[line_number:after_content_line_number]
                    output_text += format_text(keyword, raw, chunk=False)  # Write it back 'untouched'.
                    line_number = after_content_line_number + 1
                    continue

                elif keyword == Keywords.COMPDAT:
                    chunk, after_content_line_number = process_content(line_number, clean_lines_map)
                    remains = schedule.handle_compdat(chunk)
                    if remains:
                        output_text += format_text(keyword, remains, end_of_record=True)  # Write non-active wells.
                    line_number = after_content_line_number + 1
                    continue

                elif keyword == Keywords.WELSEGS:
                    if well_name not in list(schedule.active_wells):
                        output_text += format_text(keyword, "")
                        line_number += 1
                        continue  # not an active well
                    chunk, after_content_line_number = process_content(line_number, clean_lines_map)
                    schedule.set_welsegs(chunk)  # update with new data
                    line_number = after_content_line_number + 1
                    continue

                elif keyword == Keywords.COMPSEGS:
                    if well_name not in list(schedule.active_wells):
                        output_text += format_text(keyword, "")
                        line_number += 1
                        continue  # not an active well
                    chunk, after_content_line_number = process_content(line_number, clean_lines_map)
                    schedule.set_compsegs(chunk)
                    line_number = after_content_line_number + 1

                    case.check_input(well_name, schedule)
<<<<<<< HEAD

                    if well_name not in written_wells:
                        write_welsegs = True  # will only write WELSEGS once
                        written_wells.add(well_name)
                    else:
                        write_welsegs = False
                    logger.debug("Writing new MSW info for well %s", well_name)
                    wells.update(well_name, schedule)
                    well_number = schedule.get_well_number(well_name)
                    output = CreateOutput(
                        case, schedule, wells, well_name, well_number, show_fig, pdf_file, write_welsegs, paths
                    )
                    output_text += format_text(None, output.finalprint)
                    continue
                raise CompletorError(
                    f"Unrecognized content at line number {line_number} with content:\n{line}\n"
                    "If you encounter this, please contact the team as this might be a mistake with the software."
=======
                except NameError as err:
                    # This might mean that `Keywords.segments` has changed to
                    # not include `Keywords.COMPSEGS`
                    raise SystemError(
                        "Well name not defined, even though it should be defined when "
                        f"token ({keyword} is one of "
                        f"{', '.join(Keywords.segments)})"
                    ) from err

                if well_name not in written:
                    write_welsegs = True  # will only write WELSEGS once
                    written.add(well_name)
                else:
                    write_welsegs = False
                logger.debug("Writing new MSW info for well %s", well_name)
                wells.update(well_name, schedule)
                output = CreateOutput(
                    case,
                    schedule,
                    wells,
                    well_name,
                    schedule.get_well_number(well_name),
                    completor.__version__,
                    show_fig,
                    pdf_file,
                    write_welsegs,
                    paths,
>>>>>>> d8fffc41
                )
            else:
                progress_bar.update(len(lines) - prev_line_number)

    except Exception as e_:
        err = e_  # type: ignore
    finally:
        # Make sure the output thus far is written, and figure files are closed.
        output_text = _replace_preprocessing_names(output_text, case.mapper)
        with open(new_file, "w", encoding="utf-8") as file:
            file.write(output_text)

        close_figure()
        if pdf_file is not None:
            pdf_file.close()

    if err is not None:
        raise err

    if output is None:
        if len(schedule.active_wells) != 0:
            raise ValueError(
                "Inconsistent case and schedule files. Check well names, WELSPECS, COMPDAT, WELSEGS, and COMPSEGS."
            )
        return case, schedule, wells
    return case, schedule, wells, output


def main() -> None:
    """Generate a Completor output schedule file from the input given from user.

    Also set the correct loglevel based on user input. Defaults to WARNING if not set.

    Raises:
        CompletorError: If input schedule file is not defined as input or in case file.
    """
    parser = get_parser()
    inputs = parser.parse_args()

    if inputs.loglevel is not None:
        loglevel = inputs.loglevel
    else:
        loglevel = logging.WARNING
    # Loglevel NOTSET (0) gets overwritten by higher up loggers to WARNING, setting loglevel to 1 is a lazy workaround.
    loglevel = 1 if loglevel == 0 else loglevel

    logger.setLevel(loglevel)

    # Open the case file
    if inputs.inputfile is not None:
        with open(inputs.inputfile, encoding="utf-8") as file:
            case_file_content = file.read()
    else:
        raise CompletorError("Need input case file to run Completor")

    schedule_file_content, inputs.schedulefile = get_content_and_path(
        case_file_content, inputs.schedulefile, Keywords.SCHFILE
    )

    if isinstance(schedule_file_content, str):
        parse.read_schedule_keywords(clean_file_lines(schedule_file_content.splitlines()), Keywords.main_keywords)

    _, inputs.outputfile = get_content_and_path(case_file_content, inputs.outputfile, Keywords.OUTFILE)

    if inputs.outputfile is None:
        if inputs.schedulefile is None:
            raise ValueError(
                "Could not find a path to schedule file. "
                "It must be provided as a input argument or within the case files keyword 'SCHFILE'."
            )
        inputs.outputfile = inputs.schedulefile.split(".")[0] + "_advanced.wells"

    paths_input_schedule = (inputs.inputfile, inputs.schedulefile)

    logger.debug("Running Completor %s. An advanced well modelling tool.", completor.__version__)
    logger.debug("-" * 60)
    start_a = time.time()

    handle_error_messages(create)(
        case_file_content, schedule_file_content, inputs.outputfile, inputs.figure, paths=paths_input_schedule
    )

    logger.debug("Total runtime: %d", (time.time() - start_a))
    logger.debug("-" * 60)


def _get_well_name(schedule_lines: dict[int, str], i: int) -> str:
    """Get the well name from line number.

    Args:
        schedule_lines: Dictionary of lines in schedule file.
        i: Line index.

    Returns:
        Well name.
    """
    keys = np.array(sorted(list(schedule_lines.keys())))
    j = np.where(keys == i)[0][0]
    next_line = schedule_lines[int(keys[j + 1])]
    return next_line.split()[0]


def _format_content(text: str) -> list[list[str]]:
    """Format the data-records and resolve the repeat-mechanism.

    E.g. 3* == 1* 1* 1*, 3*250 == 250 250 250.

    Args:
        text: A chunk data-record.

    Returns:
        Expanded values.
    """
    chunk = re.split(r"\s+/", text)[:-1]
    expanded_data = []
    for line in chunk:
        new_record = ""
        for record in line.split():
            if not record[0].isdigit():
                new_record += record + " "
                continue
            if "*" not in record:
                new_record += record + " "
                continue

            # Handle repeats like 3* or 3*250.
            multiplier, number = record.split("*")
            new_record += f"{number if number else '1*'} " * int(multiplier)
        if new_record:
            expanded_data.append(new_record.split())
    return expanded_data


if __name__ == "__main__":
    try:
        main()
    except CompletorError as e:
        raise abort(str(e)) from e<|MERGE_RESOLUTION|>--- conflicted
+++ resolved
@@ -7,10 +7,7 @@
 import re
 import time
 from collections.abc import Mapping
-<<<<<<< HEAD
-=======
 from typing import Literal, overload
->>>>>>> d8fffc41
 
 import numpy as np
 import tqdm
@@ -28,109 +25,6 @@
 from completor.utils import abort, clean_file_line, clean_file_lines
 from completor.visualization import close_figure, create_pdfpages
 
-<<<<<<< HEAD
-=======
-
-class FileWriter:
-    """Functionality for writing a new schedule file."""
-
-    def __init__(self, file: str, mapper: Mapping[str, str] | None):
-        """Initialize the FileWriter.
-
-        Args:
-            file: Name of file to be written. Does not check if it already exists.
-            mapper: A dictionary for mapping strings.
-                Typically used for mapping pre-processor reservoir modelling tools to reservoir simulator well names.
-        """
-        self.fh = open(file, "w", encoding="utf-8")  # create new output file
-        self.mapper = mapper
-
-    @overload
-    def write(self, keyword: Literal[None], content: str, chunk: bool = True, end_of_record: bool = False) -> None: ...
-
-    @overload
-    def write(
-        self, keyword: str, content: list[list[str]], chunk: Literal[True] = True, end_of_record: bool = False
-    ) -> None: ...
-
-    @overload
-    def write(
-        self, keyword: str, content: list[str] | str, chunk: Literal[False] = False, end_of_record: bool = False
-    ) -> None: ...
-
-    @overload
-    def write(
-        self, keyword: str, content: list[list[str]] | list[str] | str, chunk: bool = True, end_of_record: bool = False
-    ) -> None: ...
-
-    def write(
-        self,
-        keyword: str | None,
-        content: list[list[str]] | list[str] | str,
-        chunk: bool = True,
-        end_of_record: bool = False,
-    ) -> None:
-        """Write the content of a keyword to the output file.
-
-        Args:
-            keyword: Reservoir simulator keyword.
-            content: Text to be written.
-            chunk: Flag for indicating this is a list of records.
-            end_of_record: Flag for adding end-of-record ('/').
-        """
-        txt = ""
-
-        if keyword is None:
-            txt = content  # type: ignore  # it's really a formatted string
-        else:
-            self.fh.write(f"{keyword:s}\n")
-            if chunk:
-                for recs in content:
-                    txt += " " + " ".join(recs) + " /\n"
-            else:
-                for line in content:
-                    if isinstance(line, list):
-                        logger.warning(
-                            "Chunk is False, but content contains lists of lists, "
-                            "instead of a list of strings the lines will be concatenated."
-                        )
-                        line = " ".join(line)
-                    txt += line + "\n"
-        if self.mapper:
-            txt = self._replace_preprocessing_names(txt)
-        if end_of_record:
-            txt += "/\n"
-        self.fh.write(txt)
-
-    def _replace_preprocessing_names(self, text: str) -> str:
-        """Expand start and end marker pairs for well pattern recognition as needed.
-
-        Args:
-            text: Text with pre-processor reservoir modelling well names.
-
-        Returns:
-            Text with reservoir simulator well names.
-        """
-        if self.mapper is None:
-            raise ValueError(
-                f"{self._replace_preprocessing_names.__name__} requires a file containing two "
-                "columns with input and output names given by the MAPFILE keyword in "
-                f"case file to be set when creating {self.__class__.__name__}."
-            )
-        start_marks = ["'", " ", "\n", "\t"]
-        end_marks = ["'", " ", " ", " "]
-        for key, value in self.mapper.items():
-            for start, end in zip(start_marks, end_marks):
-                my_key = start + str(key) + start
-                if my_key in text:
-                    my_value = start + str(value) + end
-                    text = text.replace(my_key, my_value)
-        return text
-
-    def close(self) -> None:
-        """Close FileWriter."""
-        self.fh.close()
->>>>>>> d8fffc41
 
 def _replace_preprocessing_names(text: str, mapper: Mapping[str, str] | None) -> str:
     """Expand start and end marker pairs for well pattern recognition as needed.
@@ -275,7 +169,6 @@
     written_wells = set()  # Keep track of which wells has been written.
     case = ReadCasefile(case_file=input_file, schedule_file=schedule_file, output_file=new_file)
     wells = CreateWells(case)
-<<<<<<< HEAD
     active_wells = create_wells.get_active_wells(case.completion_table, case.gp_perf_devicelayer)
     schedule = WellSchedule(active_wells)  # container for MSW-data
 
@@ -287,11 +180,6 @@
             figure_no += 1
             figure_name = f"Well_schematic_{figure_no:03d}.pdf"
         pdf_file = create_pdfpages(figure_name)
-=======
-
-    active_wells = create_wells.get_active_wells(case.completion_table, case.gp_perf_devicelayer)
-    schedule = WellSchedule(active_wells)  # container for MSW-data
->>>>>>> d8fffc41
 
     lines = schedule_file.splitlines()
     clean_lines_map = {}
@@ -300,15 +188,7 @@
         if line:
             clean_lines_map[line_number] = line
 
-<<<<<<< HEAD
     err: Exception | None = None
-=======
-    outfile = FileWriter(new_file, case.mapper)
-    chunks = []  # for debug..
-    written = set()  # Keep track of which MSW's has been written
-    line_number = 0
-    progress_status = ProgressStatus(len(lines), percent)
->>>>>>> d8fffc41
 
     line_number = 0
     prev_line_number = 0
@@ -364,7 +244,6 @@
                     line_number = after_content_line_number + 1
 
                     case.check_input(well_name, schedule)
-<<<<<<< HEAD
 
                     if well_name not in written_wells:
                         write_welsegs = True  # will only write WELSEGS once
@@ -382,35 +261,6 @@
                 raise CompletorError(
                     f"Unrecognized content at line number {line_number} with content:\n{line}\n"
                     "If you encounter this, please contact the team as this might be a mistake with the software."
-=======
-                except NameError as err:
-                    # This might mean that `Keywords.segments` has changed to
-                    # not include `Keywords.COMPSEGS`
-                    raise SystemError(
-                        "Well name not defined, even though it should be defined when "
-                        f"token ({keyword} is one of "
-                        f"{', '.join(Keywords.segments)})"
-                    ) from err
-
-                if well_name not in written:
-                    write_welsegs = True  # will only write WELSEGS once
-                    written.add(well_name)
-                else:
-                    write_welsegs = False
-                logger.debug("Writing new MSW info for well %s", well_name)
-                wells.update(well_name, schedule)
-                output = CreateOutput(
-                    case,
-                    schedule,
-                    wells,
-                    well_name,
-                    schedule.get_well_number(well_name),
-                    completor.__version__,
-                    show_fig,
-                    pdf_file,
-                    write_welsegs,
-                    paths,
->>>>>>> d8fffc41
                 )
             else:
                 progress_bar.update(len(lines) - prev_line_number)
