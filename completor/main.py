"""Main module of Completor."""

from __future__ import annotations

import logging
import os
import re
import time
from collections.abc import Mapping

import numpy as np
<<<<<<< HEAD
from tqdm import tqdm
=======
import tqdm
>>>>>>> b1343a18

import completor
from completor import completion, create_wells, parse
from completor.completion import WellSchedule
from completor.constants import Keywords
from completor.create_output import CreateOutput
from completor.create_wells import CreateWells
from completor.exceptions import CompletorError
from completor.launch_args_parser import get_parser
from completor.logger import handle_error_messages, logger
from completor.read_casefile import ReadCasefile
from completor.utils import abort, clean_file_line, clean_file_lines
from completor.visualization import close_figure, create_pdfpages


def _replace_preprocessing_names(text: str, mapper: Mapping[str, str] | None) -> str:
    """Expand start and end marker pairs for well pattern recognition as needed.

    Args:
        text: Text with pre-processor reservoir modelling well names.

    Returns:
        Text with reservoir simulator well names.
    """
    if mapper is None:
        return text
    start_marks = ["'", " ", "\n", "\t"]
    end_marks = ["'", " ", " ", " "]
    for key, value in mapper.items():
        for start, end in zip(start_marks, end_marks):
            my_key = start + str(key) + start
            if my_key in text:
                my_value = start + str(value) + end
                text = text.replace(my_key, my_value)
    return text


def format_text(
    keyword: str | None, content: list[list[str]] | list[str] | str, chunk: bool = True, end_of_record: bool = False
) -> str:
    """Write the content of a keyword to the output file.

    Args:
        keyword: Reservoir simulator keyword.
        content: Text to be written.
        chunk: Flag for indicating this is a list of records.
        end_of_record: Flag for adding end-of-record ('/').

    Returns:
        Formatted text.
    """
    text = ""
    if keyword is None:
        return content  # type: ignore # it's really a formatted string

    text += f"{keyword:s}\n"
    if chunk:
        for recs in content:
            text += f" {' '.join(recs)} /\n"
    else:
        for line in content:
            if isinstance(line, list):
                logger.warning(
                    "Chunk is False, but content contains lists of lists, "
                    "instead of a list of strings the lines will be concatenated."
                )
                line = " ".join(line)
            text += line + "\n"
    if end_of_record:
        text += "/\n"

    return text


def get_content_and_path(case_content: str, file_path: str | None, keyword: str) -> tuple[str | None, str | None]:
    """Get the contents of a file from a path defined by user or case file.

    The method prioritizes paths given as input argument over the paths found in the case file.

    Args:
        case_content: The case file content.
        file_path: Path to file if given.
        keyword: Reservoir simulator keyword.

    Returns:
        File content, file path.

    Raises:
        CompletorError: If the keyword or file cannot be found.
    """
    if file_path is None:
        # Find the path/name of file from case file
        case_file_lines = clean_file_lines(case_content.splitlines())
        start_idx, end_idx = parse.locate_keyword(case_file_lines, keyword)
        # If the keyword is defined correctly
        if end_idx == start_idx + 2:
            # preprocess the text, remove leading/trailing whitespace and quotes
            file_path = " ".join(case_file_lines[start_idx + 1].strip("'").strip(" ").split())
            file_path = re.sub("[\"']+", "", file_path)

        else:
            # OUTFILE is optional, if it's needed but not supplied the error is caught in ReadCasefile:check_pvt_file()
            if keyword == "OUTFILE":
                return None, None
            raise CompletorError(f"The keyword {keyword} is not defined correctly in the casefile")
    if keyword != "OUTFILE":
        try:
            with open(file_path, encoding="utf-8") as file:
                file_content = file.read()
        except FileNotFoundError as e:
            raise CompletorError(f"Could not find the file: '{file_path}'!") from e
        except (PermissionError, IsADirectoryError) as e:
            raise CompletorError("Could not read SCHFILE, this is likely because the path is missing quotes.") from e
        return file_content, file_path
    return None, file_path


def process_content(line_number: int, clean_lines: dict[int, str]) -> tuple[list[list[str]], int]:
    """Process the contents

    Args:
        line_number: The current line number.
        clean_lines: Clean line to line number mapping.

    Returns:
        The formatted contents, and the new number of lines after processing.

    """
    content = ""
    # concatenate and look for 'end of records' => //
    while not re.search(r"/\s*/$", content):
        line_number += 1
        if line_number in clean_lines:
            content += clean_lines[line_number]
    content = _format_content(content)
    return content, line_number


def create(
    input_file: str, schedule_file: str, new_file: str, show_fig: bool = False, paths: tuple[str, str] | None = None
) -> tuple[ReadCasefile, WellSchedule, CreateWells, CreateOutput] | tuple[ReadCasefile, WellSchedule, CreateWells]:
    """Create and write the advanced schedule file from input case- and schedule files.

    Args:
        input_file: Input case file.
        schedule_file: Input schedule file.
        new_file: Output schedule file.
        show_fig: Flag indicating if a figure is to be shown.
        paths: Optional additional paths.

    Returns:
        The case and schedule file, the well and output object.
    """
    output_text = ""
    output = None
    written_wells = set()  # Keep track of which wells has been written.
    case = ReadCasefile(case_file=input_file, schedule_file=schedule_file, output_file=new_file)
    wells = CreateWells(case)
    active_wells = create_wells.get_active_wells(case.completion_table, case.gp_perf_devicelayer)
    schedule = WellSchedule(active_wells)  # container for MSW-data

    pdf_file = None
    if show_fig:
        figure_no = 1
        figure_name = f"Well_schematic_{figure_no:03d}.pdf"
        while os.path.isfile(figure_name):
            figure_no += 1
            figure_name = f"Well_schematic_{figure_no:03d}.pdf"
        pdf_file = create_pdfpages(figure_name)

    lines = schedule_file.splitlines()
    clean_lines_map = {}
    for line_number, line in enumerate(lines):
        line = clean_file_line(line, remove_quotation_marks=True)
        if line:
            clean_lines_map[line_number] = line

    err: Exception | None = None

    line_number = 0
    prev_line_number = 0
    try:
<<<<<<< HEAD
        with tqdm(total=len(lines)) as progress_bar:
=======
        with tqdm.tqdm(total=len(lines)) as progress_bar:
>>>>>>> b1343a18
            while line_number < len(lines):
                progress_bar.update(line_number - prev_line_number)
                prev_line_number = line_number
                line = lines[line_number]
                keyword = line[:8].rstrip()

                # Unrecognized (potential) keywords are written back untouched.
                if keyword not in Keywords.main_keywords:
                    output_text += format_text(None, f"{line}\n")
                    line_number += 1
                    continue

                well_name = _get_well_name(clean_lines_map, line_number)

                if keyword == Keywords.WELSPECS:
                    chunk, after_content_line_number = process_content(line_number, clean_lines_map)
<<<<<<< HEAD

                    schedule.msws = completion.set_welspecs(schedule.msws, chunk)
=======
                    schedule.set_welspecs(chunk)
>>>>>>> b1343a18
                    raw = lines[line_number:after_content_line_number]
                    output_text += format_text(keyword, raw, chunk=False)  # Write it back 'untouched'.
                    line_number = after_content_line_number + 1
                    continue

                elif keyword == Keywords.COMPDAT:
                    chunk, after_content_line_number = process_content(line_number, clean_lines_map)
<<<<<<< HEAD
                    untouched_wells = [rec for rec in chunk if rec[0] not in list(schedule.active_wells)]
                    schedule.msws = completion.handle_compdat(schedule.msws, set(schedule.active_wells), chunk)
                    if untouched_wells:
                        # Write untouched wells back as-is.
                        output_text += format_text(keyword, untouched_wells, end_of_record=True)
=======
                    remains = schedule.handle_compdat(chunk)
                    if remains:
                        output_text += format_text(keyword, remains, end_of_record=True)  # Write non-active wells.
>>>>>>> b1343a18
                    line_number = after_content_line_number + 1
                    continue

                elif keyword == Keywords.WELSEGS:
                    if well_name not in list(schedule.active_wells):
                        output_text += format_text(keyword, "")
                        line_number += 1
                        continue  # not an active well
                    chunk, after_content_line_number = process_content(line_number, clean_lines_map)
<<<<<<< HEAD
                    schedule.msws = completion.set_welsegs(schedule.msws, schedule.active_wells, chunk)
=======
                    schedule.set_welsegs(chunk)  # update with new data
>>>>>>> b1343a18
                    line_number = after_content_line_number + 1
                    continue

                elif keyword == Keywords.COMPSEGS:
                    if well_name not in list(schedule.active_wells):
                        output_text += format_text(keyword, "")
                        line_number += 1
                        continue  # not an active well
                    chunk, after_content_line_number = process_content(line_number, clean_lines_map)
<<<<<<< HEAD

                    try:
                        schedule.msws = completion.set_compsegs(schedule.msws, schedule.active_wells, chunk)
                    except ValueError:
                        pass

=======
                    schedule.set_compsegs(chunk)
>>>>>>> b1343a18
                    line_number = after_content_line_number + 1

                    case.check_input(well_name, schedule)

                    if well_name not in written_wells:
                        write_welsegs = True  # will only write WELSEGS once
                        written_wells.add(well_name)
                    else:
                        write_welsegs = False
                    logger.debug("Writing new MSW info for well %s", well_name)
                    wells.update(well_name, schedule)
<<<<<<< HEAD
                    well_number = completion.get_well_number(well_name, active_wells)
=======
                    well_number = schedule.get_well_number(well_name)
>>>>>>> b1343a18
                    output = CreateOutput(
                        case, schedule, wells, well_name, well_number, show_fig, pdf_file, write_welsegs, paths
                    )
                    output_text += format_text(None, output.finalprint)
                    continue
                raise CompletorError(
                    f"Unrecognized content at line number {line_number} with content:\n{line}\n"
                    "If you encounter this, please contact the team as this might be a mistake with the software."
                )
            else:
                progress_bar.update(len(lines) - prev_line_number)

    except Exception as e_:
        err = e_  # type: ignore
    finally:
        # Make sure the output thus far is written, and figure files are closed.
        output_text = _replace_preprocessing_names(output_text, case.mapper)
        with open(new_file, "w", encoding="utf-8") as file:
            file.write(output_text)

        close_figure()
        if pdf_file is not None:
            pdf_file.close()

    if err is not None:
        raise err

    if output is None:
        if len(schedule.active_wells) != 0:
            raise ValueError(
                "Inconsistent case and schedule files. Check well names, WELSPECS, COMPDAT, WELSEGS, and COMPSEGS."
            )
        return case, schedule, wells
    return case, schedule, wells, output


def main() -> None:
    """Generate a Completor output schedule file from the input given from user.

    Also set the correct loglevel based on user input. Defaults to WARNING if not set.

    Raises:
        CompletorError: If input schedule file is not defined as input or in case file.
    """
    parser = get_parser()
    inputs = parser.parse_args()

    if inputs.loglevel is not None:
        loglevel = inputs.loglevel
    else:
        loglevel = logging.WARNING
    # Loglevel NOTSET (0) gets overwritten by higher up loggers to WARNING, setting loglevel to 1 is a lazy workaround.
    loglevel = 1 if loglevel == 0 else loglevel

    logger.setLevel(loglevel)

    # Open the case file
    if inputs.inputfile is not None:
        with open(inputs.inputfile, encoding="utf-8") as file:
            case_file_content = file.read()
    else:
        raise CompletorError("Need input case file to run Completor")

    schedule_file_content, inputs.schedulefile = get_content_and_path(
        case_file_content, inputs.schedulefile, Keywords.SCHFILE
    )

    if isinstance(schedule_file_content, str):
        parse.read_schedule_keywords(clean_file_lines(schedule_file_content.splitlines()), Keywords.main_keywords)

    _, inputs.outputfile = get_content_and_path(case_file_content, inputs.outputfile, Keywords.OUTFILE)

    if inputs.outputfile is None:
        if inputs.schedulefile is None:
            raise ValueError(
                "Could not find a path to schedule file. "
                "It must be provided as a input argument or within the case files keyword 'SCHFILE'."
            )
        inputs.outputfile = inputs.schedulefile.split(".")[0] + "_advanced.wells"

    paths_input_schedule = (inputs.inputfile, inputs.schedulefile)

    logger.debug("Running Completor %s. An advanced well modelling tool.", completor.__version__)
    logger.debug("-" * 60)
    start_a = time.time()

    handle_error_messages(create)(
        case_file_content, schedule_file_content, inputs.outputfile, inputs.figure, paths=paths_input_schedule
    )

    logger.debug("Total runtime: %d", (time.time() - start_a))
    logger.debug("-" * 60)


def _get_well_name(schedule_lines: dict[int, str], i: int) -> str:
    """Get the well name from line number.

    Args:
        schedule_lines: Dictionary of lines in schedule file.
        i: Line index.

    Returns:
        Well name.
    """
    keys = np.array(sorted(list(schedule_lines.keys())))
    j = np.where(keys == i)[0][0]
    next_line = schedule_lines[int(keys[j + 1])]
    return next_line.split()[0]


def _format_content(text: str) -> list[list[str]]:
    """Format the data-records and resolve the repeat-mechanism.

    E.g. 3* == 1* 1* 1*, 3*250 == 250 250 250.

    Args:
        text: A chunk data-record.

    Returns:
        Expanded values.
    """
    chunk = re.split(r"\s+/", text)[:-1]
    expanded_data = []
    for line in chunk:
        new_record = ""
        for record in line.split():
            if not record[0].isdigit():
                new_record += record + " "
                continue
            if "*" not in record:
                new_record += record + " "
                continue

            # Handle repeats like 3* or 3*250.
            multiplier, number = record.split("*")
            new_record += f"{number if number else '1*'} " * int(multiplier)
        if new_record:
            expanded_data.append(new_record.split())
    return expanded_data


if __name__ == "__main__":
    try:
        main()
    except CompletorError as e:
        raise abort(str(e)) from e<|MERGE_RESOLUTION|>--- conflicted
+++ resolved
@@ -9,11 +9,7 @@
 from collections.abc import Mapping
 
 import numpy as np
-<<<<<<< HEAD
 from tqdm import tqdm
-=======
-import tqdm
->>>>>>> b1343a18
 
 import completor
 from completor import completion, create_wells, parse
@@ -196,11 +192,7 @@
     line_number = 0
     prev_line_number = 0
     try:
-<<<<<<< HEAD
         with tqdm(total=len(lines)) as progress_bar:
-=======
-        with tqdm.tqdm(total=len(lines)) as progress_bar:
->>>>>>> b1343a18
             while line_number < len(lines):
                 progress_bar.update(line_number - prev_line_number)
                 prev_line_number = line_number
@@ -217,12 +209,7 @@
 
                 if keyword == Keywords.WELSPECS:
                     chunk, after_content_line_number = process_content(line_number, clean_lines_map)
-<<<<<<< HEAD
-
                     schedule.msws = completion.set_welspecs(schedule.msws, chunk)
-=======
-                    schedule.set_welspecs(chunk)
->>>>>>> b1343a18
                     raw = lines[line_number:after_content_line_number]
                     output_text += format_text(keyword, raw, chunk=False)  # Write it back 'untouched'.
                     line_number = after_content_line_number + 1
@@ -230,17 +217,11 @@
 
                 elif keyword == Keywords.COMPDAT:
                     chunk, after_content_line_number = process_content(line_number, clean_lines_map)
-<<<<<<< HEAD
                     untouched_wells = [rec for rec in chunk if rec[0] not in list(schedule.active_wells)]
                     schedule.msws = completion.handle_compdat(schedule.msws, set(schedule.active_wells), chunk)
                     if untouched_wells:
                         # Write untouched wells back as-is.
                         output_text += format_text(keyword, untouched_wells, end_of_record=True)
-=======
-                    remains = schedule.handle_compdat(chunk)
-                    if remains:
-                        output_text += format_text(keyword, remains, end_of_record=True)  # Write non-active wells.
->>>>>>> b1343a18
                     line_number = after_content_line_number + 1
                     continue
 
@@ -250,11 +231,7 @@
                         line_number += 1
                         continue  # not an active well
                     chunk, after_content_line_number = process_content(line_number, clean_lines_map)
-<<<<<<< HEAD
                     schedule.msws = completion.set_welsegs(schedule.msws, schedule.active_wells, chunk)
-=======
-                    schedule.set_welsegs(chunk)  # update with new data
->>>>>>> b1343a18
                     line_number = after_content_line_number + 1
                     continue
 
@@ -264,16 +241,12 @@
                         line_number += 1
                         continue  # not an active well
                     chunk, after_content_line_number = process_content(line_number, clean_lines_map)
-<<<<<<< HEAD
 
                     try:
                         schedule.msws = completion.set_compsegs(schedule.msws, schedule.active_wells, chunk)
                     except ValueError:
                         pass
 
-=======
-                    schedule.set_compsegs(chunk)
->>>>>>> b1343a18
                     line_number = after_content_line_number + 1
 
                     case.check_input(well_name, schedule)
@@ -285,11 +258,7 @@
                         write_welsegs = False
                     logger.debug("Writing new MSW info for well %s", well_name)
                     wells.update(well_name, schedule)
-<<<<<<< HEAD
                     well_number = completion.get_well_number(well_name, active_wells)
-=======
-                    well_number = schedule.get_well_number(well_name)
->>>>>>> b1343a18
                     output = CreateOutput(
                         case, schedule, wells, well_name, well_number, show_fig, pdf_file, write_welsegs, paths
                     )
