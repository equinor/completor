"""Main module of Completor."""

from __future__ import annotations

import logging
import os
import re
import time

<<<<<<< HEAD
import numpy as np
import pandas as pd
=======
>>>>>>> 1473a5ae
from tqdm import tqdm

from completor import create_output, parse, read_schedule, utils
from completor.constants import Keywords, ScheduleData
from completor.exceptions import CompletorError
from completor.get_version import get_version
from completor.launch_args_parser import get_parser
from completor.logger import handle_error_messages, logger
from completor.read_casefile import ReadCasefile
from completor.utils import (
    abort,
    clean_file_lines,
    clean_raw_data,
    find_keyword_data,
    find_well_keyword_data,
    replace_preprocessing_names,
)
from completor.wells import Well

pd.set_option("future.no_silent_downcasting", True)


def get_content_and_path(case_content: str, file_path: str | None, keyword: str) -> tuple[str | None, str | None]:
    """Get the contents of a file from a path defined by user or case file.

    The method prioritizes paths given as input argument over the paths found in the case file.

    Args:
        case_content: The case file content.
        file_path: Path to file if given.
        keyword: Reservoir simulator keyword.

    Returns:
        File content, file path.

    Raises:
        CompletorError: If the keyword or file cannot be found.
    """
    if file_path is None:
        # Find the path/name of file from case file
        case_file_lines = clean_file_lines(case_content.splitlines())
        start_idx, end_idx = parse.locate_keyword(case_file_lines, keyword)
        # If the keyword is defined correctly
        if end_idx == start_idx + 2:
            # preprocess the text, remove leading/trailing whitespace and quotes
            file_path = " ".join(case_file_lines[start_idx + 1].strip("'").strip(" ").split())
            file_path = re.sub("[\"']+", "", file_path)

        else:
            # OUT_FILE is optional, if it's needed but not supplied the error is caught in ReadCasefile:check_pvt_file()
            if keyword == Keywords.OUT_FILE:
                return None, None
            raise CompletorError(f"The keyword {keyword} is not defined correctly in the casefile")
    if keyword != Keywords.OUT_FILE:
        try:
            with open(file_path, encoding="utf-8") as file:
                file_content = file.read()
        except FileNotFoundError as e:
            raise CompletorError(f"Could not find the file: '{file_path}'!") from e
        except (PermissionError, IsADirectoryError) as e:
            raise CompletorError(
                f"Could not read {Keywords.SCHEDULE_FILE}, this is likely because the path is missing quotes."
            ) from e
        return file_content, file_path
    return None, file_path


def create(
    case_file: str, schedule: str, new_file: str, show_fig: bool = False, paths: tuple[str, str] | None = None
) -> tuple[ReadCasefile, Well | None]:
    """Create and write the advanced schedule file from input case- and schedule files.

    Args:
        case_file: Input case file.
        schedule: Input schedule file.
        new_file: Output schedule file.
        show_fig: Flag indicating if a figure is to be shown.
        paths: Optional additional paths.

    Returns:
        The case and schedule file, the well and output object.
    """
    case = ReadCasefile(case_file=case_file, schedule_file=schedule, output_file=new_file)
    active_wells = utils.get_active_wells(case.completion_table, case.gp_perf_devicelayer)

    figure_name = None
    if show_fig:
        figure_no = 1
        figure_name = f"Well_schematic_{figure_no:03d}.pdf"
        while os.path.isfile(figure_name):
            figure_no += 1
            figure_name = f"Well_schematic_{figure_no:03d}.pdf"

    err: Exception | None = None
    well = None
    # Add banner.
    schedule = create_output.metadata_banner(paths) + schedule
    # Strip trailing whitespace.
    schedule = re.sub(r"[^\S\r\n]+$", "", schedule, flags=re.MULTILINE)
    meaningful_data: ScheduleData = {}

    try:
        # Find the old data for each of the four main keywords.
        for chunk in find_keyword_data(Keywords.WELL_SPECIFICATION, schedule):
            clean_data = clean_raw_data(chunk, Keywords.WELL_SPECIFICATION)
            meaningful_data = read_schedule.set_welspecs(meaningful_data, clean_data)

        for chunk in find_keyword_data(Keywords.COMPLETION_DATA, schedule):
            clean_data = clean_raw_data(chunk, Keywords.COMPLETION_DATA)
            meaningful_data = read_schedule.set_compdat(meaningful_data, clean_data)

        for chunk in find_keyword_data(Keywords.WELL_SEGMENTS, schedule):
            clean_data = clean_raw_data(chunk, Keywords.WELL_SEGMENTS)
            meaningful_data = read_schedule.set_welsegs(meaningful_data, clean_data)

        for chunk in find_keyword_data(Keywords.COMPLETION_SEGMENTS, schedule):
            clean_data = clean_raw_data(chunk, Keywords.COMPLETION_SEGMENTS)
            meaningful_data = read_schedule.set_compsegs(meaningful_data, clean_data)

        for i, well_name in tqdm(enumerate(active_wells.tolist()), total=len(active_wells)):
            well = Well(well_name, i, case, meaningful_data[well_name])
            compdat, welsegs, compsegs, bonus = create_output.format_output(well, case, figure_name)

            for keyword in [Keywords.COMPLETION_SEGMENTS, Keywords.WELL_SEGMENTS, Keywords.COMPLETION_DATA]:
                old_data = find_well_keyword_data(well_name, keyword, schedule)
                if not old_data:
                    raise CompletorError(
                        "Could not find the unmodified data in original schedule file. Please contact the team!"
                    )
                try:
                    # Check that nothing is lost.
                    schedule.index(old_data)
                except ValueError:
                    raise CompletorError("Could not match the old data to schedule file. Please contact the team!")

                match keyword:
                    case Keywords.COMPLETION_DATA:
                        schedule = schedule.replace(old_data, compdat)
                    case Keywords.COMPLETION_SEGMENTS:
                        schedule = schedule.replace(old_data, compsegs + bonus)
                    case Keywords.WELL_SEGMENTS:
                        schedule = schedule.replace(old_data, welsegs)

    except Exception as e_:
        err = e_
    finally:
        # Make sure the output thus far is written, and figure files are closed.
        schedule = replace_preprocessing_names(schedule, case.mapper)
        with open(new_file, "w", encoding="utf-8") as file:
            file.write(schedule)

    if err is not None:
        raise err

    return case, well


def main() -> None:
    """Generate a Completor output schedule file from the input given from user.

    Also set the correct loglevel based on user input. Defaults to WARNING if not set.

    Raises:
        CompletorError: If input schedule file is not defined as input or in case file.
    """
    parser = get_parser()
    inputs = parser.parse_args()

    if inputs.loglevel is not None:
        loglevel = inputs.loglevel
    else:
        loglevel = logging.WARNING
    # Loglevel NOTSET (0) gets overwritten by higher up loggers to WARNING, setting loglevel to 1 is a lazy workaround.
    loglevel = 1 if loglevel == 0 else loglevel

    logger.setLevel(loglevel)

    # Open the case file
    if inputs.inputfile is not None:
        with open(inputs.inputfile, encoding="utf-8") as file:
            case_file_content = file.read()

    schedule_file_content, inputs.schedulefile = get_content_and_path(
        case_file_content, inputs.schedulefile, Keywords.SCHEDULE_FILE
    )

    if isinstance(schedule_file_content, str):
        parse.read_schedule_keywords(clean_file_lines(schedule_file_content.splitlines()), Keywords.main_keywords)

    _, inputs.outputfile = get_content_and_path(case_file_content, inputs.outputfile, Keywords.OUT_FILE)

    if inputs.outputfile is None:
        if inputs.schedulefile is None:
            raise ValueError(
                "Could not find a path to schedule file. "
                f"It must be provided as a input argument or within the case files keyword '{Keywords.SCHEDULE_FILE}'."
            )
        inputs.outputfile = inputs.schedulefile.split(".")[0] + "_advanced.wells"

    paths_input_schedule = (inputs.inputfile, inputs.schedulefile)

    logger.info("Running Completor version %s. An advanced well modelling tool.", get_version())
    logger.debug("-" * 60)
    start_a = time.time()

    handle_error_messages(create)(
        case_file_content, schedule_file_content, inputs.outputfile, inputs.figure, paths=paths_input_schedule
    )

    logger.debug("Total runtime: %d", (time.time() - start_a))
    logger.debug("-" * 60)


if __name__ == "__main__":
    try:
        main()
    except CompletorError as e:
        raise abort(str(e)) from e<|MERGE_RESOLUTION|>--- conflicted
+++ resolved
@@ -7,11 +7,7 @@
 import re
 import time
 
-<<<<<<< HEAD
-import numpy as np
 import pandas as pd
-=======
->>>>>>> 1473a5ae
 from tqdm import tqdm
 
 from completor import create_output, parse, read_schedule, utils
