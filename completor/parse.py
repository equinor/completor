"""Functions for reading files."""

from __future__ import annotations

import re
from copy import deepcopy
from typing import Literal, overload

import numpy as np
import numpy.typing as npt
import pandas as pd

from completor.constants import Headers, Keywords
from completor.utils import abort


class ContentCollection(list):
    """
    A subclass of list that can accept additional attributes.

    To be used like a regular list.
    """

    def __new__(cls, *args, **kwargs):
        """Override new method of list."""
        return super().__new__(cls, args, kwargs)

    def __init__(self, *args, name: str, well: pd.DataFrame | str | None = None):
        """Override init method of list."""
        if len(args) == 1 and hasattr(args[0], "__iter__"):
            list.__init__(self, args[0])
        else:
            list.__init__(self, args)
        self.name = name
        self.well = well

    def __call__(self, **kwargs):
        """Override call method of list."""
        self.__dict__.update(kwargs)
        return self


@overload
def locate_keyword(
    content: list[str], keyword: str, end_char: str = ..., take_first: Literal[True] = ...
) -> tuple[int, int]: ...


@overload
def locate_keyword(
    content: list[str], keyword: str, end_char: str = ..., *, take_first: Literal[False]
) -> tuple[npt.NDArray[np.int64], npt.NDArray[np.int64]]: ...


@overload
def locate_keyword(
    content: list[str], keyword: str, end_char: str, take_first: Literal[False]
) -> tuple[npt.NDArray[np.int64], npt.NDArray[np.int64]]: ...


def locate_keyword(
    content: list[str], keyword: str, end_char: str = "/", take_first: bool = True
) -> tuple[int, int] | tuple[npt.NDArray[np.int64], npt.NDArray[np.int64]]:
    """
    Find the start and end of a keyword.

    The start of the keyword is the keyword itself.
    The end of the keyword is end_char if specified

    Args:
        content: List of strings
        keyword: Keyword name
        end_char: String which ends the keyword. By default '/'
                  Because it's the most used in this code base
        take_first: Flag to toggle whether to return the first elements
                    of the arrays

    Returns:
            | start_index - np.array that located the keyword (or its first element)
            | end_index - np.array that locates the end of the keyword
                          (or its first element)
    Raises:
        SystemExit: If keyword had no end record
        ValueError: If keyword cannot be found in case file
    """
    content_length = len(content)
    start_index: npt.NDArray[np.int64] = np.where(np.asarray(content) == keyword)[0]
    if start_index.size == 0:
        # the keyword is not found
        return np.asarray([-1]), np.asarray([-1])

    end_index: npt.NDArray[np.int64] = np.array([], dtype="int64")
    idx = 0
    for istart in start_index:
        if end_char != "":
            idx = istart + 1
            for idx in range(istart + 1, content_length):
                if content[idx] == end_char:
                    break
            if (idx == content_length - 1) and content[idx] != end_char:
                # error if until the last line the end char is not found
                raise abort(f"Keyword {keyword} has no end record")
        else:
            # if there is no end character is specified
            # then the end of a record is the next keyword or end of line
            for idx in range(istart + 1, content_length):
                first_char = content[idx][0]
                if first_char.isalpha():
                    # end is before the new keyword
                    idx -= 1
                    break

        try:
            end_index = np.append(end_index, idx)
        except NameError as err:
            raise ValueError(f"Cannot find keyword {keyword} in file") from err
    # return all in a numpy array format
    end_index = np.asarray(end_index)
    if take_first:
        return start_index[0], end_index[0]
    return start_index, end_index


def take_first_record(
    start_index: list[float] | npt.NDArray[np.float64], end_index: list[float] | npt.NDArray[np.float64]
) -> tuple[float | int, float | int]:
    """
    Take the first record of a list.

    Args:
        start_index
        end_index

    Returns:
        Tuple of floats
    """
    return start_index[0], end_index[0]


def unpack_records(record: list[str]) -> list[str]:
    """
    Unpack the keyword content.

    E.g. 3* --> 1* 1* 1*

    Args:
        record: List of strings

    Returns:
        Updated record of strings
    """
    record = deepcopy(record)
    record_length = len(record)
    i = -1
    while i < record_length - 1:
        # Loop and find if default records are found
        i += 1
        if "*" in str(record[i]):
            # default is found and get the number before the star *
            ndefaults = re.search(r"\d+", record[i])
            record[i] = "1*"
            if ndefaults:
                _ndefaults = int(ndefaults.group())
                idef = 0
                while idef < _ndefaults - 1:
                    record.insert(i, "1*")
                    idef += 1
            record_length = len(record)
    return record


def complete_records(record: list[str], keyword: str) -> list[str]:
    """
    Complete the record.

    Args:
        record: List of strings
        keyword: Keyword name

    Returns:
        Completed list of strings.
    """
<<<<<<< HEAD
    dict_ncolumns = {
        Keywords.WELSPECS: 17,
        Keywords.COMPDAT: 14,
        Keywords.WELSEGS_H: 12,
        Keywords.WELSEGS: 15,
        Keywords.COMPSEGS: 11,
    }
=======

    if keyword == "WSEGVALV":
        return complete_wsegvalv_record(record)

    dict_ncolumns = {"WELSPECS": 17, "COMPDAT": 14, "WELSEGS_H": 12, "WELSEGS": 15, "COMPSEGS": 11}
>>>>>>> f7b031b6
    max_column = dict_ncolumns[keyword]
    ncolumn = len(record)
    if ncolumn < max_column:
        extension = ["1*"] * (max_column - ncolumn)
        record.extend(extension)
    elif ncolumn > max_column:
        record = record[:max_column]
    return record


def complete_wsegvalv_record(record: list[str]) -> list[str]:
    """
    Complete the WSEGVALV record.

    The columns DEFAULT_1 - DEFAULT_4, STATE and AC_MAX might not be provided and need to be filled in with default
    values.

    Args:
        record: List of strings.

    Returns:
        Completed list of strings.
    """
    WSEGVALV_COLUMNS = 10
    AC_INDEX = 3
    DEFAULT_STATE = "OPEN"

    if len(record) < 8:
        # add defaults
        record.extend(["1*"] * (8 - len(record)))

    if len(record) < 9:
        # append default state
        record.append(DEFAULT_STATE)

    if len(record) < WSEGVALV_COLUMNS:
        # append default ac_max
        record.append(record[AC_INDEX])

    if len(record) > WSEGVALV_COLUMNS:
        record = record[:WSEGVALV_COLUMNS]

    return record


def read_schedule_keywords(
    content: list[str], keywords: list[str], optional_keywords: list[str] = []
) -> tuple[list[ContentCollection], npt.NDArray[np.str_]]:
    """
    Read schedule keywords or all keywords in table format.

    E.g. WELSPECS, COMPDAT, WELSEGS, COMPSEGS, WSEGVALV.

    Args:
        content: List of strings. Lines from the schedule file.
        keywords: List of keywords to find data for.
        optional_keywords: List of optional keywords. Will not raise error if not found.

    Returns:
        df_collection - Object collection (pd.DataFrame)
        remaining_content - List of strings of un-listed keywords

    Raises:
        SystemExit: If keyword is not found
    """
    content = deepcopy(content)
    used_index = np.asarray([-1])
    collections = []
    # get the contents correspond to the list_keywords
    for keyword in keywords + optional_keywords:
        start_index, end_index = locate_keyword(content, keyword, take_first=False)
        if start_index[0] == end_index[0] and keyword not in optional_keywords:
            raise abort(f"Keyword {keyword} is not found")
        for idx, start in enumerate(start_index):
            end = end_index[idx]
            used_index = np.append(used_index, np.arange(start, end + 1))
            keyword_content = [_create_record(content, keyword, irec, start) for irec in range(start + 1, end)]
            collection = ContentCollection(keyword_content, name=keyword)
            if keyword in [Keywords.WELSEGS, Keywords.COMPSEGS]:
                # remove string characters
                collection.well = remove_string_characters(keyword_content[0][0])
            collections.append(collection)
    # get anything that is not listed in the keywords
    # ignore the first record -1
    used_index = used_index[1:]
    mask = np.full(len(content), True, dtype=bool)
    mask[used_index] = False
    return collections, np.asarray(content)[mask]


def _create_record(content: list[str], keyword: str, irec: int, start: int) -> list[str]:
    _record = content[irec]
    # remove / sign at the end
    _record = list(filter(None, _record.rsplit("/", 1)))[0]
    # split each column
    record = list(filter(None, _record.split(" ")))
    # unpack records
    record = unpack_records(record)
    # complete records
    record = complete_records(
        record, Keywords.WELSEGS_H if keyword == Keywords.WELSEGS and irec == start + 1 else keyword
    )
    return record


def get_welsegs_table(collections: list[ContentCollection]) -> tuple[pd.DataFrame, pd.DataFrame]:
    """
    Return dataframe table of WELSEGS.

    Args:
        collections:  ContentCollection class

    Returns:
        | header_table - The header of WELSEGS
        | record_table - the record of WELSEGS
    Raises:
        ValueError: If collection does not contain the 'WELSEGS' keyword

    The first DataFrame has the following format:

    .. list-table:: First DataFrame (WELSEGS header)
       :widths: 10 10
       :header-rows: 1

       * - COLUMNS
         - TYPE
       * - WELL
         - str
       * - SEGMENTTVD
         - float
       * - SEGMENTMD
         - float
       * - WBVOLUME
         - float
       * - INFOTYPE
         - str
       * - PDROPCOMP
         - str
       * - MPMODEL
         - str
       * - ITEM8
         - object
       * - ITEM9
         - object
       * - ITEM10
         - object
       * - ITEM11
         - object
       * - ITEM12
         - object

    The second DataFrame has the following format:

    .. list-table:: Second DataFrame (WELSEGS record)
       :widths: 10 10
       :header-rows: 1

       * - COLUMNS
         - TYPE
       * - WELL
         - str
       * - TUBINGSEGMENT
         - int
       * - TUBINGSEGMENT2
         - int
       * - TUBINGBRANCH
         - int
       * - TUBINGOUTLET
         - int
       * - TUBINGMD
         - float
       * - TUBINGTVD
         - float
       * - TUBINGID
         - float
       * - TUBINGROUGHNESS
         - float
       * - CROSS
         - float
       * - VSEG
         - float
       * - ITEM11
         - object
       * - ITEM12
         - object
       * - ITEM13
         - object
       * - ITEM14
         - object
       * - ITEM15
         - object
    """
    header_columns = [
        Headers.WELL,
        Headers.SEGMENTTVD,
        Headers.SEGMENTMD,
        Headers.WBVOLUME,
        Headers.INFOTYPE,
        Headers.PDROPCOMP,
        Headers.MPMODEL,
        Headers.ITEM8,
        Headers.ITEM9,
        Headers.ITEM10,
        Headers.ITEM11,
        Headers.ITEM12,
    ]
    content_columns = [
        Headers.WELL,
        Headers.TUBINGSEGMENT,
        Headers.TUBINGSEGMENT2,
        Headers.TUBINGBRANCH,
        Headers.TUBINGOUTLET,
        Headers.TUBINGMD,
        Headers.TUBINGTVD,
        Headers.TUBINGID,
        Headers.TUBINGROUGHNESS,
        Headers.CROSS,
        Headers.VSEG,
        Headers.ITEM11,
        Headers.ITEM12,
        Headers.ITEM13,
        Headers.ITEM14,
        Headers.ITEM15,
    ]
    for collection in collections:
        if collection.name == Keywords.WELSEGS:
            header_collection = np.asarray(collection[:1])
            record_collection = np.asarray(collection[1:])
            # add additional well column on the second collection
            well_column = np.full(record_collection.shape[0], collection.well)
            record_collection = np.column_stack((well_column, record_collection))
            try:
                header_table: npt.NDArray[np.unicode_] | pd.DataFrame
                record_table: npt.NDArray[np.unicode_] | pd.DataFrame
                header_table = np.row_stack((header_table, header_collection))
                record_table = np.row_stack((record_table, record_collection))
            except NameError:
                # First iteration
                header_table = np.asarray(header_collection)
                record_table = np.asarray(record_collection)
    try:
        header_table = pd.DataFrame(header_table, columns=header_columns)
        record_table = pd.DataFrame(record_table, columns=content_columns)
    except NameError as err:
        raise ValueError("Collection does not contain the 'WELSEGS' keyword") from err

    # replace string component " or ' in the columns
    header_table = remove_string_characters(header_table)
    record_table = remove_string_characters(record_table)
    return header_table, record_table


def get_welspecs_table(collections: list[ContentCollection]) -> pd.DataFrame:
    """
    Return dataframe table of WELSPECS.

    Args:
        collections: ContentCollection class

    Returns:
        WELSPECS table

    Raises:
        ValueError: If collection does not contain the 'WELSPECS' keyword

    The return DataFrame welspecs_table has the following format:

    .. list-table:: welspecs_table
       :widths: 10 10
       :header-rows: 1

       * - COLUMNS
         - TYPE
       * - WELL
         - str
       * - GROUP
         - str
       * - I
         - int
       * - J
         - int
       * - BHP_DEPTH
         - float
       * - PHASE
         - str
       * - DR
         - float
       * - FLAG
         - str
       * - SHUT
         - object
       * - CROSS
         - object
       * - PRESSURETABLE
         - int
       * - DENSCAL
         - float
       * - REGION
         - object
       * - ITEM14
         - object
       * - ITEM15
         - object
       * - ITEM16
         - object
       * - ITEM17
         - object
    """
    columns = [
        Headers.WELL,
        Headers.GROUP,
        Headers.I,
        Headers.J,
        Headers.BHP_DEPTH,
        Headers.PHASE,
        Headers.DR,
        Headers.FLAG,
        Headers.SHUT,
        Headers.CROSS,
        Headers.PRESSURETABLE,
        Headers.DENSCAL,
        Headers.REGION,
        Headers.ITEM14,
        Headers.ITEM15,
        Headers.ITEM16,
        Headers.ITEM17,
    ]
    welspecs_table = None
    for collection in collections:
        if collection.name == Keywords.WELSPECS:
            the_collection = np.asarray(collection)
            if welspecs_table is None:
                welspecs_table = np.copy(the_collection)
            else:
                welspecs_table = np.row_stack((welspecs_table, the_collection))

    if welspecs_table is None:
        raise ValueError("Collection does not contain the 'WELSPECS' keyword")

    welspecs_table = pd.DataFrame(welspecs_table, columns=columns)
    # replace string component " or ' in the columns
    welspecs_table = remove_string_characters(welspecs_table)
    return welspecs_table


def get_compdat_table(collections: list[ContentCollection]) -> pd.DataFrame:
    """
    Return dataframe table of COMPDAT.

    Args:
        collections: ContentCollection class

    Returns:
        COMPDAT table

    Raises:
        ValueError: If collection does not contain the 'COMPDAT' keyword

    The return DataFrame has the following format:

    .. _compdat_table:
    .. list-table:: compdat_table
       :widths: 10 10
       :header-rows: 1

       * - COLUMNS
         - TYPE
       * - WELL
         - str
       * - I
         - int
       * - J
         - int
       * - K
         - int
       * - K2
         - int
       * - STATUS
         - str
       * - SATNUM
         - int
       * - CF
         - float
       * - DIAM
         - float
       * - KH
         - float
       * - SKIN
         - float
       * - DFACT
         - object
       * - COMPDAT_DIRECTION
         - object
       * - RO
         - float
    """
    compdat_table = None
    for collection in collections:
        if collection.name == Keywords.COMPDAT:
            the_collection = np.asarray(collection)
            if compdat_table is None:
                compdat_table = np.copy(the_collection)
            else:
                compdat_table = np.row_stack((compdat_table, the_collection))
    if compdat_table is None:
        raise ValueError("Collection does not contain the 'COMPDAT' keyword")
    compdat_table = pd.DataFrame(
        compdat_table,
        columns=[
            Headers.WELL,
            Headers.I,
            Headers.J,
            Headers.K,
            Headers.K2,
            Headers.STATUS,
            Headers.SATNUM,
            Headers.CF,
            Headers.DIAM,
            Headers.KH,
            Headers.SKIN,
            Headers.DFACT,
            Headers.COMPDAT_DIRECTION,
            Headers.RO,
        ],
    )
    # replace string component " or ' in the columns
    compdat_table = remove_string_characters(compdat_table)
    return compdat_table


def get_compsegs_table(collections: list[ContentCollection]) -> pd.DataFrame:
    """
    Return data frame table of COMPSEGS.

    Args:
        collections: ContentCollection class

    Returns:
        COMPSEGS table

    Raises:
        ValueError: If collection does not contain the 'COMPSEGS' keyword

    The return DataFrame compsegs_table has the following format:

    .. list-table:: compsegs_table
       :widths: 10 10
       :header-rows: 1

       * - COLUMNS
         - TYPE
       * - WELL
         - str
       * - I
         - int
       * - J
         - int
       * - K
         - int
       * - BRANCH
         - int
       * - STARTMD
         - float
       * - ENDMD
         - float
       * - COMPSEGS_DIRECTION
         - object
       * - ENDGRID
         - object
       * - PERFDEPTH
         - float
       * - THERM
         - object
       * - SEGMENT
         - int
    """
    compsegs_table = None
    for collection in collections:
        if collection.name == Keywords.COMPSEGS:
            the_collection = np.asarray(collection[1:])
            # add additional well column
            well_column = np.full(the_collection.shape[0], collection.well)
            the_collection = np.column_stack((well_column, the_collection))
            if compsegs_table is None:
                compsegs_table = np.copy(the_collection)
            else:
                compsegs_table = np.row_stack((compsegs_table, the_collection))

    if compsegs_table is None:
        raise ValueError("Collection does not contain the 'COMPSEGS' keyword")

    compsegs_table = pd.DataFrame(
        compsegs_table,
        columns=[
            Headers.WELL,
            Headers.I,
            Headers.J,
            Headers.K,
            Headers.BRANCH,
            Headers.START_MD,
            Headers.END_MEASURED_DEPTH,
            Headers.COMPSEGS_DIRECTION,
            Headers.ENDGRID,
            Headers.PERFDEPTH,
            Headers.THERM,
            Headers.SEGMENT,
        ],
    )
    # replace string component " or ' in the columns
    compsegs_table = remove_string_characters(compsegs_table)
    return compsegs_table


def get_wsegvalv_table(collections: list[ContentCollection]) -> pd.DataFrame:
    """Return a dataframe of WSEGVALV.

    Args:
        collections: ContentCollection class

    Returns:
        WSEGVALV table
    """
    COLUMNS = ["WELL", "SEGMENT", "CD", "AC", "DEFAULT_1", "DEFAULT_2", "DEFAULT_3", "DEFAULT_4", "STATE", "AC_MAX"]

    wsegvalv_collections = [np.asarray(collection) for collection in collections if collection.name == "WSEGVALV"]
    wsegvalv_table = np.vstack(wsegvalv_collections)

    if wsegvalv_table.size == 0:
        return pd.DataFrame(columns=COLUMNS)

    wsegvalv_table = pd.DataFrame(
        wsegvalv_table,
        columns=COLUMNS,
    )
    wsegvalv_table = wsegvalv_table.astype(
        {
            "WELL": "string",
            "SEGMENT": "int",
            "CD": "float",
            "AC": "float",
            "DEFAULT_1": "string",
            "DEFAULT_2": "string",
            "DEFAULT_3": "string",
            "DEFAULT_4": "string",
            "STATE": "string",
            "AC_MAX": "float",
        }
    )
    return remove_string_characters(wsegvalv_table)


@overload
def remove_string_characters(df: pd.DataFrame, columns: list[str] | None = ...) -> pd.DataFrame: ...


@overload
def remove_string_characters(df: str, columns: list[str] | None = ...) -> str: ...


def remove_string_characters(df: pd.DataFrame | str, columns: list[str] | None = None) -> pd.DataFrame | str:
    """
    Remove string characters `"` and `'`.

    Args:
        df: DataFrame or string
        columns: List of column names to be checked

    Returns:
        DataFrame without string characters

    Raises:
        Exception: If an unexpected error occurred
    """
    if columns is None:
        columns = []

    def remove_quotes(item: str):
        return item.replace("'", "").replace('"', "")

    if isinstance(df, str):
        df = remove_quotes(df)
    elif isinstance(df, pd.DataFrame):
        if len(columns) == 0:
            iterator: range | list[str] = range(df.shape[1])
        else:
            iterator = [] if columns is None else columns
        for column in iterator:
            try:
                df.iloc[:, column] = remove_quotes(df.iloc[:, column].str)
            except ValueError:
                df[column] = remove_quotes(df[column].str)
            except AttributeError:
                # Some dataframes contains numeric data, which we ignore
                pass
            except Exception as err:
                raise err
    return df<|MERGE_RESOLUTION|>--- conflicted
+++ resolved
@@ -180,7 +180,10 @@
     Returns:
         Completed list of strings.
     """
-<<<<<<< HEAD
+
+    if keyword == Keywords.WSEGVALV:
+        return complete_wsegvalv_record(record)
+
     dict_ncolumns = {
         Keywords.WELSPECS: 17,
         Keywords.COMPDAT: 14,
@@ -188,13 +191,6 @@
         Keywords.WELSEGS: 15,
         Keywords.COMPSEGS: 11,
     }
-=======
-
-    if keyword == "WSEGVALV":
-        return complete_wsegvalv_record(record)
-
-    dict_ncolumns = {"WELSPECS": 17, "COMPDAT": 14, "WELSEGS_H": 12, "WELSEGS": 15, "COMPSEGS": 11}
->>>>>>> f7b031b6
     max_column = dict_ncolumns[keyword]
     ncolumn = len(record)
     if ncolumn < max_column:
