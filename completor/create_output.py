--- conflicted
+++ resolved
@@ -11,15 +11,9 @@
 from matplotlib.backends.backend_pdf import PdfPages  # type: ignore
 
 import completor
-<<<<<<< HEAD
 from completor import prepare_outputs
-from completor.constants import Headers, Keywords
+from completor.constants import Content, Headers, Keywords
 from completor.exceptions import CompletorError
-=======
-from completor import prepare_outputs, read_schedule
-from completor.constants import Content, Headers, Keywords
-from completor.create_wells import Wells
->>>>>>> e589befe
 from completor.logger import logger
 from completor.pvt_model import CORRELATION_UDQ
 from completor.visualize_well import visualize_well
@@ -40,251 +34,9 @@
     """
     output = _format_header(paths)
 
-<<<<<<< HEAD
     case = weller_man.case
-=======
-    def __init__(
-        self,
-        case: ReadCasefile,
-        schedule_data: dict[str, dict[str, Any]],
-        wells: Wells,
-        well_name: str,
-        well_number: int,
-        show_figure: bool = False,
-        figure_name: str | None = None,
-        paths: tuple[str, str] | None = None,
-    ):
-        """Initialize CreateOutput class.
-
-        Args:
-            case: Case file object.
-            schedule_data: Data from schedule file.
-            wells: Wells object.
-            well_name: Name of well.
-            well_number: Well number.
-            show_figure: True if the user wants to create well diagram file. Defaults to False.
-            figure_name: File name of the figure.
-            paths: Paths to the original input case and schedule file.
-
-        """
-        self.case = case
-        self.case_path: str | None
-        self.schedule_path: str | None
-        if paths:
-            self.case_path, self.schedule_path = paths
-        else:
-            self.case_path = None
-            self.schedule_path = None
-        self.wells = wells
-        self.well_name = well_name
-        self.well_number = well_number
-        self.show_figure = show_figure
-
-        # different line connection
-        self.newline1 = "\n\n\n"
-        self.newline2 = "\n/" + self.newline1
-        self.newline3 = "/" + self.newline1
-
-        # create final print
-        self.header = self.make_completor_header()
-
-        # Prints the UDQ statement if a PVT file and
-        # PVT table are specified in the case file.
-        self.print_udq = False
-        self.udq_correlation = ""
-        self.udq_parameter: dict[str, str] = {}
-        if self.case.completion_table[Headers.DEVICE_TYPE].isin([Content.AUTONOMOUS_INFLOW_CONTROL_VALVE]).any():
-            self.print_udq = True
-            self.udq_correlation = CORRELATION_UDQ
-
-        # Start printing all wells
-        self.finalprint = self.header
-        # print udq equation if relevant
-        if self.print_udq:
-            self.finalprint += self.udq_correlation
-
-        self.df_reservoir = wells.df_reservoir_all[wells.df_reservoir_all[Headers.WELL] == self.well_name]
-        self.df_well = wells.df_well_all[wells.df_well_all[Headers.WELL] == self.well_name]
-        self.laterals = self.df_well[self.df_well[Headers.WELL] == self.well_name][Headers.LATERAL].unique()
-
-        # Start printing per well.
-        self.welsegs_header, _ = read_schedule.get_well_segments(schedule_data, well_name, branch=1)
-        self.check_welsegs1()
-        self.print_welsegs = f"{Keywords.WELSEGS}\n{prepare_outputs.dataframe_tostring(self.welsegs_header, True)}\n"
-        self.print_welsegsinit = self.print_welsegs
-        self.print_wseglink = f"{Keywords.WSEGLINK}\n"
-        self.print_wseglinkinit = self.print_wseglink
-        self.print_compsegs = f"{Keywords.COMPSEGS}\n'{self.well_name}' /\n"
-        self.print_compsegsinit = self.print_compsegs
-        self.print_compdat = f"{Keywords.COMPDAT}\n"
-        self.print_compdatinit = self.print_compdat
-        self.print_wsegvalv = f"{Keywords.WSEGVALV}\n"
-        self.print_wsegvalvinit = self.print_wsegvalv
-        self.print_wsegicv = f"{Keywords.WSEGVALV}\n"
-        self.print_wsegicvinit = self.print_wsegicv
-        self.print_wsegaicd = f"{Keywords.WSEGAICD}\n"
-        self.print_wsegaicdinit = self.print_wsegaicd
-        self.print_wsegsicd = f"{Keywords.WSEGSICD}\n"
-        self.print_wsegsicdinit = self.print_wsegsicd
-        self.print_wsegdar = f"""\
-{'-' * 100}
--- This is how we model DAR technology using sets of ACTIONX keywords.
--- The segment dP curves changes according to the segment water-
--- and gas volume fractions at downhole condition.
--- The value of Cv is adjusted according to the segment length and the number of
--- devices per joint. The constriction area varies according to values of
--- volume fractions.
-{"-" * 100}{self.newline1}"""
-
-        self.print_wsegdarinit = self.print_wsegdar
-        self.print_wsegaicv = f"""\
-{"-" * 100}
--- This is how we model AICV technology using sets of ACTIONX keyword
--- the DP parameters change according to the segment water cut (at downhole condition )
--- and gas volume fraction (at downhole condition)
-{"-" * 100}{self.newline1}"""
-
-        self.print_wsegaicvinit = self.print_wsegaicv
-        self.start_segment = 2
-        self.start_branch = 1
-        # pre-preparations
-        data = {}  # just a container. need to to loop twice to make connect_lateral work
-        for lateral in self.laterals:
-            self.df_tubing, top = prepare_outputs.prepare_tubing_layer(
-                schedule_data,
-                self.well_name,
-                lateral,
-                self.df_well,
-                self.start_segment,
-                self.start_branch,
-                self.case.completion_table,
-            )
-            self.df_device = prepare_outputs.prepare_device_layer(self.well_name, lateral, self.df_well, self.df_tubing)
-            self.df_annulus, self.df_wseglink = prepare_outputs.prepare_annulus_layer(
-                self.well_name, lateral, self.df_well, self.df_device
-            )
-            self.update_segmentbranch()
-            self.check_segments(lateral)
-            data[lateral] = (self.df_tubing, self.df_device, self.df_annulus, self.df_wseglink, top)
-        # attach lateral to their proper segments (in overburden, potentially)
-        for lateral in data:
-            prepare_outputs.connect_lateral(self.well_name, lateral, data, self.case)
-        # main preparations
-        for lateral in self.laterals:
-            self.df_tubing, self.df_device, self.df_annulus, self.df_wseglink = data[lateral][:4]
-
-            self.branch_revision(lateral)
-
-            completion_table_well = case.completion_table[case.completion_table[Headers.WELL] == self.well_name]
-            completion_table_lateral = completion_table_well[completion_table_well[Headers.BRANCH] == lateral]
-            self.df_compsegs = prepare_outputs.prepare_compsegs(
-                self.well_name,
-                lateral,
-                self.df_reservoir,
-                self.df_device,
-                self.df_annulus,
-                completion_table_lateral,
-                self.case.segment_length,
-            )
-            self.df_compdat = prepare_outputs.prepare_compdat(
-                self.well_name, lateral, self.df_reservoir, completion_table_lateral
-            )
-            self.df_wsegvalv = prepare_outputs.prepare_wsegvalv(self.well_name, lateral, self.df_well, self.df_device)
-            self.df_wsegsicd = prepare_outputs.prepare_wsegsicd(self.well_name, lateral, self.df_well, self.df_device)
-            self.df_wsegaicd = prepare_outputs.prepare_wsegaicd(self.well_name, lateral, self.df_well, self.df_device)
-            self.df_wsegdar = prepare_outputs.prepare_wsegdar(self.well_name, lateral, self.df_well, self.df_device)
-            self.df_wsegaicv = prepare_outputs.prepare_wsegaicv(self.well_name, lateral, self.df_well, self.df_device)
-            self.df_wsegicv = prepare_outputs.prepare_wsegicv(
-                self.well_name,
-                lateral,
-                self.df_well,
-                self.df_device,
-                self.df_tubing,
-                self.case.completion_icv_tubing,
-                self.case.wsegicv_table,
-            )
-            self.make_compdat(lateral)
-            self.make_welsegs(lateral)
-            self.make_wseglink(lateral)
-            self.make_compsegs(lateral)
-            self.make_wsegvalv(lateral)
-            self.make_wsegsicd(lateral)
-            self.make_wsegaicd(lateral)
-            self.make_wsegicv(lateral)
-            self.make_wsegdar()
-            self.make_wsegaicv()
-
-            if show_figure and figure_name is not None:
-                logger.info(f"Creating figure for lateral {lateral}.")
-                with PdfPages(figure_name) as figure:
-                    figure.savefig(
-                        visualize_well(self.well_name, self.df_well, self.df_reservoir, self.case.segment_length),
-                        orientation="landscape",
-                    )
-                logger.info("creating schematics: %s.pdf", figure_name)
-            elif show_figure and figure_name is None:
-                raise ValueError("Cannot show figure without filename supplied.")
-        self.fix_printing()
-        self.print_per_well()
-
-    def make_completor_header(self) -> str:
-        """Print header note."""
-        header = f"{'-' * 100}\n-- Output from completor {completor.__version__}\n"
-        try:
-            header += f"-- Case file : {self.case_path}\n"
-        except AttributeError:
-            header += "-- Case file : No path found \n"
-            logger.warning("Could not resolve case-file path to output file")
-        header += f"-- Schedule file : {self.schedule_path}\n"
-
-        header += f"""\
--- Created by : {(getpass.getuser()).upper()}
--- Created at : {datetime.now().strftime('%Y %B %d %H:%M')}
-{'-' * 100}{self.newline1}
-"""
-        return header
-
-    def check_welsegs1(self) -> None:
-        """Check whether the measured depth of the first segment is deeper than the first cells start measured depth.
-
-        In this case, adjust segments measured depth to be 1 meter shallower.
-        """
-        start_md = self.df_reservoir[Headers.START_MEASURED_DEPTH].iloc[0]
-        if self.welsegs_header[Headers.MEASURED_DEPTH].iloc[0] > start_md:
-            self.welsegs_header[Headers.MEASURED_DEPTH] = start_md - 1.0
-
-    def check_segments(self, lateral: int) -> None:
-        """Check whether there is annular flow in the well.
-
-        Also check if there are any connections from the reservoir to the tubing in a well.
-        """
-        if self.df_annulus.shape[0] == 0:
-            logger.info("No annular flow in Well : %s Lateral : %d", self.well_name, lateral)
-        if self.df_device.shape[0] == 0:
-            logger.warning("No connection from reservoir to tubing in Well : %s Lateral : %d", self.well_name, lateral)
-
-    def update_segmentbranch(self) -> None:
-        """Update the numbering of the tubing segment and branch."""
-
-        if self.df_annulus.shape[0] == 0 and self.df_device.shape[0] > 0:
-            self.start_segment = max(self.df_device[Headers.START_SEGMENT_NUMBER].to_numpy()) + 1
-            self.start_branch = max(self.df_device[Headers.BRANCH].to_numpy()) + 1
-        elif self.df_annulus.shape[0] > 0:
-            self.start_segment = max(self.df_annulus[Headers.START_SEGMENT_NUMBER].to_numpy()) + 1
-            self.start_branch = max(self.df_annulus[Headers.BRANCH].to_numpy()) + 1
-
-    def make_compdat(self, lateral: int) -> None:
-        """Print completion data to file."""
-        nchar = prepare_outputs.get_number_of_characters(self.df_compdat)
-        if self.df_compdat.shape[0] > 0:
-            self.print_compdat += (
-                prepare_outputs.get_header(self.well_name, Keywords.COMPDAT, lateral, "", nchar)
-                + prepare_outputs.dataframe_tostring(self.df_compdat, True)
-                + "\n"
-            )
->>>>>>> e589befe
-
-    if case.completion_table[Headers.DEVICE_TYPE].isin(["AICV"]).any():
+
+    if case.completion_table[Headers.DEVICE_TYPE].isin([Content.AUTONOMOUS_INFLOW_CONTROL_VALVE]).any():
         output += CORRELATION_UDQ
 
     df_reservoir = weller_man.df_reservoir_all_laterals
