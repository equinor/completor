--- conflicted
+++ resolved
@@ -149,11 +149,7 @@
         print_inflow_control_valve += _format_inflow_control_valve(
             well.well_name, lateral.lateral_number, df_inflow_control_valve, first
         )
-<<<<<<< HEAD
-=======
-        print_density_driven += _format_density_driven(well.well_number, df_density_driven)
         print_injection_valve += _format_injection_valve(well.well_number, df_injection_valve)
->>>>>>> fd92f226
         print_dual_rate_controlled_production += _format_dual_rate_controlled_production(
             well.well_number, df_dual_rate_controlled_production
         )
@@ -490,34 +486,34 @@
     return prepare_outputs.print_wsegdensity(df_wsegdensity, well_number + 1)
 
 
-<<<<<<< HEAD
 def _format_density_driven_py(df_wsegdensity: pd.DataFrame, path: str) -> str:
     """Formats well-segments for density driven valve.
 
     Args:
         df_wsegdensity: Data to print.
         path: path to save python file (schedule file path)
-=======
+
+    Returns:
+        Formatted string.
+    """
+    if df_wsegdensity.empty:
+        return ""
+    return prepare_outputs.print_wsegdensity_py(df_wsegdensity, path)
+
+
 def _format_injection_valve(well_number: int, df_wseginjv: pd.DataFrame) -> str:
     """Formats well-segments for injection valve.
 
     Args:
         well_number: The well's number
         df_wsegdinjv: Data to print.
->>>>>>> fd92f226
-
-    Returns:
-        Formatted string.
-    """
-<<<<<<< HEAD
-    if df_wsegdensity.empty:
-        return ""
-    return prepare_outputs.print_wsegdensity_py(df_wsegdensity, path)
-=======
+
+    Returns:
+        Formatted string.
+    """
     if df_wseginjv.empty:
         return ""
     return prepare_outputs.print_wseginjv(df_wseginjv, well_number + 1)
->>>>>>> fd92f226
 
 
 def _format_dual_rate_controlled_production(well_number: int, df_wsegdualrcp: pd.DataFrame) -> str:
