from __future__ import annotations

import re
from collections.abc import Mapping
from io import StringIO
from typing import Any

import numpy as np
import numpy.typing as npt
import pandas as pd

from completor import input_validation, parse
from completor.constants import Content, Headers, Keywords, Method, WellData
from completor.exceptions.clean_exceptions import CompletorError
from completor.exceptions.exceptions import CaseReaderFormatError
from completor.logger import logger
from completor.utils import clean_file_lines


def _mapper(map_file: str) -> dict[str, str]:
    """Read two-column file and store data as values and keys in a dictionary.

    Used to map between pre-processing tools and reservoir simulator file names.

    Args:
        map_file: Two-column text file.

    Returns:
        Dictionary of key and values taken from the mapfile.
    """
    mapper = {}
    with open(map_file, encoding="utf-8") as lines:
        for line in lines:
            if not line.startswith("--"):
                keyword_pair = line.strip().split()
                if len(keyword_pair) == 2:
                    key = keyword_pair[0]
                    value = keyword_pair[1]
                    mapper[key] = value
                else:
                    logger.warning("Illegal line '%s' in mapfile", keyword_pair)
    return mapper


class ReadCasefile:
    """Class for reading Completor case files.

    This class reads the case/input file of the Completor program.
    It reads the following keywords:
    COMPLETION, SEGMENTLENGTH, JOINTLENGTH, AUTONOMOUS_INFLOW_CONTROL_DEVICE, WELL_SEGMENTS_VALVE,
    INFLOW_CONTROL_DEVICE, DENSITY_DRIVEN, INJECTION_VALVE, DUAL_RATE_CONTROLLED_PRODUCTION, INFLOW_CONTROL_VALVE.
    In the absence of some keywords, the program uses the default values.

    Attributes:
        content (List[str]): List of strings.
        n_content (int): Dimension of content.
        joint_length (float): JOINTLENGTH keyword. Default to 12.0.
        segment_length (float): SEGMENTLENGTH keyword. Default to 0.0.
        pvt_file (str): The pvt file content.
        pvt_file_name (str): The pvt file name.
        completion_table (pd.DataFrame): ....
        wsegaicd_table (pd.DataFrame): AUTONOMOUS_INFLOW_CONTROL_DEVICE.
        wsegsicd_table (pd.DataFrame): INFLOW_CONTROL_DEVICE.
        wsegvalv_table (pd.DataFrame): WELL_SEGMENTS_VALVE.
        wsegicv_table (pd.DataFrame): INFLOW_CONTROL_VALVE.
        wsegdensity_table (pd.DataFrame): DENSITY_DRIVEN.
        wseginjv_table (pd.DataFrame): INJECTION_VALVE.
        wsegdualrcp_table (pd.DataFrame): DUAL_RATE_CONTROLLED_PRODUCTION.
        strict (bool): USE_STRICT. If TRUE it will exit if any lateral is not defined in the case-file. Default to TRUE.
        lat2device (pd.DataFrame): LATERAL_TO_DEVICE.
        gp_perf_devicelayer (bool): GRAVEL_PACKED_PERFORATED_DEVICELAYER. If TRUE all wells with
            gravel pack and perforation completion are given a device layer.
            If FALSE (default) all wells with this type of completions are untouched by Completor.
    """

    def __init__(self, case_file: str, schedule_file: str | None = None, output_file: str | None = None):
        """Initialize ReadCasefile.

        Args:
            case_file: Case/input file name.
            schedule_file: Schedule/well file if not defined in case file.
            output_file: File to write output to.

        """
        self.case_file = case_file.splitlines()
        self.content = clean_file_lines(self.case_file, "--")
        self.n_content = len(self.content)

        # assign default values
        self.joint_length = 12.0
        self.minimum_segment_length: float = 0.0
        self.strict = True
        self.gp_perf_devicelayer = False
        self.wsegdensity_py = False
        self.schedule_file = schedule_file
        self.output_file = output_file
        self.completion_table = pd.DataFrame()
        self.completion_icv_tubing = pd.DataFrame()
        self.pvt_table = pd.DataFrame()
        self.wsegaicd_table = pd.DataFrame()
        self.wsegsicd_table = pd.DataFrame()
        self.wsegvalv_table = pd.DataFrame()
        self.wsegdensity_table = pd.DataFrame()
        self.wseginjv_table = pd.DataFrame()
        self.wsegdualrcp_table = pd.DataFrame()
        self.wsegicv_table = pd.DataFrame()
        self.lat2device = pd.DataFrame()
        self.mapfile: pd.DataFrame | str | None = None
        self.mapper: Mapping[str, str] | None = None

        # Run programs
        self.read_completion()
        self.read_joint_length()
        self.segment_length = self.read_segment_length()
        self.method = self.segmentation_method(self.segment_length)
        self.read_strictness()
        self.read_gp_perf_devicelayer()
        self.read_mapfile()
        self.read_wsegaicd()
        self.read_wsegvalv()
        self.read_wsegsicd()
        self.read_wsegdensity()
<<<<<<< HEAD
        self.read_wsegdensity_py()
=======
        self.read_wseginjv()
>>>>>>> fd92f226
        self.read_wsegdualrcp()
        self.read_wsegicv()
        self.read_lat2device()
        self.read_minimum_segment_length()

    def read_completion(self) -> None:
        """Read the COMPLETION keyword in the case file.

        Raises:
            ValueError: If COMPLETION keyword is not defined in the case.
        """
        start_index, end_index = parse.locate_keyword(self.content, Keywords.COMPLETION)
        if start_index == end_index:
            raise ValueError("No completion is defined in the case file.")

        # Table headers
        header = [
            Headers.WELL,
            Headers.BRANCH,
            Headers.START_MEASURED_DEPTH,
            Headers.END_MEASURED_DEPTH,
            Headers.INNER_DIAMETER,
            Headers.OUTER_DIAMETER,
            Headers.ROUGHNESS,
            Headers.ANNULUS,
            Headers.VALVES_PER_JOINT,
            Headers.DEVICE_TYPE,
            Headers.DEVICE_NUMBER,
        ]
        df_temp = self._create_dataframe_with_columns(header, start_index, end_index)
        # Set default value for packer segment
        df_temp = input_validation.set_default_packer_section(df_temp)
        # Set default value for PERF segments
        df_temp = input_validation.set_default_perf_section(df_temp)
        # Give errors if 1* is found for non packer segments
        df_temp = input_validation.check_default_non_packer(df_temp)
        # Fix the data types format
        df_temp = input_validation.set_format_completion(df_temp)
        # Fix the Density based
        df_temp = input_validation.set_density_based(df_temp)
        # Fix the Dual RCP
        df_temp = input_validation.set_dualrcp(df_temp)
        # Check overall user inputs on completion
        input_validation.assess_completion(df_temp)
        df_temp = self.read_icv_tubing(df_temp)
        self.completion_table = df_temp.copy(deep=True)

    def read_icv_tubing(self, df_temp: pd.DataFrame) -> pd.DataFrame:
        """Split the ICV Tubing definition from the completion table.

        Args:
            df_temp: COMPLETION table.

        Returns:
            Updated COMPLETION table.
        """
        if not df_temp.loc[
            (df_temp[Headers.START_MEASURED_DEPTH] == df_temp[Headers.END_MEASURED_DEPTH])
            & (df_temp[Headers.DEVICE_TYPE] == Content.INFLOW_CONTROL_VALVE)
        ].empty:
            # take ICV tubing table
            self.completion_icv_tubing = df_temp.loc[
                (df_temp[Headers.START_MEASURED_DEPTH] == df_temp[Headers.END_MEASURED_DEPTH])
                & (df_temp[Headers.DEVICE_TYPE] == Content.INFLOW_CONTROL_VALVE)
            ].reset_index(drop=True)
            # drop its line
            df_temp = df_temp.drop(
                df_temp.loc[
                    (df_temp[Headers.START_MEASURED_DEPTH] == df_temp[Headers.END_MEASURED_DEPTH])
                    & (df_temp[Headers.DEVICE_TYPE] == Content.INFLOW_CONTROL_VALVE)
                ].index[:]
            ).reset_index(drop=True)
        return df_temp

    def read_lat2device(self) -> None:
        """Read the LATERAL_TO_DEVICE keyword in the case file.

        The keyword takes two arguments, a well name and a branch number.
        The branch will be connected to the device layer in the mother branch.
        If a branch number is not given, the specific branch will be connected to the
        tubing layer in the mother branch. E.g. assume that A-1 is a three branch well
        where branch 2 is connected to the tubing layer in the mother branch and
        branch 3 is connected to the device layer in the mother branch.
        The LATERAL_TO_DEVICE keyword will then look like this:

        LATERAL_TO_DEVICE
        --WELL    BRANCH
        A-1       3
        /
        """
        header = [Headers.WELL, Headers.BRANCH]
        start_index, end_index = parse.locate_keyword(self.content, Keywords.LATERAL_TO_DEVICE)

        if start_index == end_index:
            # set default behaviour (if keyword not in case file)
            self.lat2device = pd.DataFrame([], columns=header)  # empty df
            return
        self.lat2device = self._create_dataframe_with_columns(header, start_index, end_index)
        input_validation.validate_lateral_to_device(self.lat2device, self.completion_table)
        self.lat2device[Headers.BRANCH] = self.lat2device[Headers.BRANCH].astype(np.int64)

    def read_joint_length(self) -> None:
        """Read the JOINTLENGTH keyword in the case file."""
        start_index, end_index = parse.locate_keyword(self.content, Keywords.JOINT_LENGTH)
        if end_index == start_index + 2:
            self.joint_length = float(self.content[start_index + 1])
            if self.joint_length <= 0:
                logger.warning("Invalid joint length. It is set to default 12.0 m")
                self.joint_length = 12.0
        else:
            logger.info("No joint length is defined. It is set to default 12.0 m")

    def read_segment_length(self) -> float | str:
        """Read the SEGMENTLENGTH keyword in the case file.

        Raises:
            CompletorError: If SEGMENTLENGTH is not float or string.
        """
        start_index, end_index = parse.locate_keyword(self.content, Keywords.SEGMENT_LENGTH)
        if end_index == start_index + 2:
            try:
                return float(self.content[start_index + 1])
            except ValueError:
                return self.content[start_index + 1]

        else:
            logger.info(
                "SEGMENTLENGTH keyword undefined, using default strategy 'cells' "
                "to create segments based on the grid dimensions."
            )
            return 0.0

    @staticmethod
    def segmentation_method(segment_length: float | str) -> Method:
        """Determine the method of segmentation, and log the implication to info.

        Args:
            segment_length: The string or number value from the SEGMENTLENGTH keyword.

        Returns:
            The method used to create the segments.

        Raises:
            ValueError: If value of segment_length is invalid.
        """
        if isinstance(segment_length, float):
            if segment_length > 0.0:
                logger.info("Segments are defined per fixed %s meters.", segment_length)
                return Method.FIX
            if segment_length == 0.0:
                logger.info("Segments are defined based on the grid dimensions.")
                return Method.CELLS
            if segment_length < 0.0:
                logger.info(
                    "Segments are defined based on the COMPLETION keyword. "
                    "Attempting to pick segments' measured depth from case file."
                )
                return Method.USER

        if isinstance(segment_length, str):
            if "welsegs" in segment_length.lower() or "infill" in segment_length.lower():
                logger.info(
                    "Segments are defined based on the WELL_SEGMENTS%s keyword. "
                    "Retaining the original tubing segment structure.",
                    Keywords.WELL_SEGMENTS,
                )
                return Method.WELSEGS
            if "cell" in segment_length.lower():
                logger.info("Segment lengths are created based on the grid dimensions.")
                return Method.CELLS
            if "user" in segment_length.lower():
                logger.info(
                    "Segments are defined based on the COMPLETION keyword. "
                    "Attempting to pick segments' measured depth from casefile."
                )
                return Method.USER
        raise CompletorError(
            f"Unrecognized method for SEGMENTLENGTH keyword '{segment_length}'. The value should be one of: "
            f"'{Keywords.WELL_SEGMENTS}', 'CELLS', 'USER'. "
            "Alternatively a negative number for 'USER', zero for 'CELLS', or positive number for 'FIX'.",
        )

    def read_strictness(self) -> None:
        """Read the USE_STRICT keyword in the case file.

        If USE_STRICT = True the program exits if a branch in the schedule file is not defined in the case file.
        The default value is True, meaning that to allow for Completor to ignore missing branches in the case file,
        it has to be set to False.
        This feature was introduced when comparing Completor with a different advanced well modelling
        tool using a complex simulation model.

        Best practice: All branches in all wells should be defined in the case file.
        """
        start_index, end_index = parse.locate_keyword(self.content, Keywords.USE_STRICT)
        if end_index == start_index + 2:
            strict = self.content[start_index + 1]
            if strict.upper() == "FALSE":
                self.strict = False
        logger.info("case-strictness is set to %d", self.strict)

    def read_gp_perf_devicelayer(self) -> None:
        """Read the GRAVEL_PACKED_PERFORATED_DEVICELAYER keyword in the case file.

        If GRAVEL_PACKED_PERFORATED_DEVICELAYER = True the program assigns a device layer to
        wells with GP PERF type completions. If GRAVEL_PACKED_PERFORATED_DEVICELAYER = False, the
        program does not add a device layer to the well. I.e. the well is
        untouched by the program. The default value is False.
        """
        start_index, end_index = parse.locate_keyword(self.content, Keywords.GRAVEL_PACKED_PERFORATED_DEVICELAYER)
        if end_index == start_index + 2:
            gp_perf_devicelayer = self.content[start_index + 1]
            self.gp_perf_devicelayer = gp_perf_devicelayer.upper() == "TRUE"
        logger.info("gp_perf_devicelayer is set to %s", self.gp_perf_devicelayer)

    def read_minimum_segment_length(self) -> None:
        """Read the MINIMUM_SEGMENT_LENGTH keyword in the case file.

        The default value is 0.0, meaning that no segments are lumped by this keyword.
        The program will continue to coalesce segments until all segments are longer than the given minimum.
        """
        start_index, end_index = parse.locate_keyword(self.content, Keywords.MINIMUM_SEGMENT_LENGTH)
        if end_index == start_index + 2:
            min_seg_len = self.content[start_index + 1]
            self.minimum_segment_length = input_validation.validate_minimum_segment_length(min_seg_len)
        logger.info("minimum_segment_length is set to %s", self.minimum_segment_length)

    def read_mapfile(self) -> None:
        """Read the MAP_FILE keyword in the case file (if any) into a mapper."""
        start_index, end_index = parse.locate_keyword(self.content, Keywords.MAP_FILE)
        if end_index == start_index + 2:
            # the content is in between the keyword and the /
            self.mapfile = parse.remove_string_characters(self.content[start_index + 1])
            self.mapper = _mapper(self.mapfile)

    def read_wsegvalv(self) -> None:
        """Read the WELL_SEGMENTS_VALVE keyword in the case file.

        Raises:
            CompletorError: If WESEGVALV is not defined and VALVE is used in COMPLETION. If the device number is not found.
        """
        start_index, end_index = parse.locate_keyword(self.content, Keywords.WELL_SEGMENTS_VALVE)
        if start_index == end_index:
            if Content.VALVE in self.completion_table[Headers.DEVICE_TYPE]:
                raise CompletorError("WELL_SEGMENTS_VALVE keyword must be defined, if VALVE is used in the completion.")
        else:
            # Table headers
            header = [
                Headers.DEVICE_NUMBER,
                Headers.FLOW_COEFFICIENT,
                Headers.FLOW_CROSS_SECTIONAL_AREA,
                Headers.ADDITIONAL_PIPE_LENGTH_FRICTION_PRESSURE_DROP,
            ]
            try:
                df_temp = self._create_dataframe_with_columns(header, start_index, end_index)
                df_temp[Headers.MAX_FLOW_CROSS_SECTIONAL_AREA] = np.nan
            except CaseReaderFormatError:
                header += [Headers.MAX_FLOW_CROSS_SECTIONAL_AREA]
                df_temp = self._create_dataframe_with_columns(header, start_index, end_index)

            self.wsegvalv_table = input_validation.set_format_wsegvalv(df_temp)
            device_checks = self.completion_table[self.completion_table[Headers.DEVICE_TYPE] == Content.VALVE][
                Headers.DEVICE_NUMBER
            ].to_numpy()
            if not check_contents(device_checks, self.wsegvalv_table[Headers.DEVICE_NUMBER].to_numpy()):
                raise CompletorError(
                    f"Not all device in {Keywords.COMPLETION} is specified in {Keywords.WELL_SEGMENTS_VALVE}"
                )

    def read_wsegsicd(self) -> None:
        """Read the INFLOW_CONTROL_DEVICE keyword in the case file.

        Raises:
            CompletorError: If INFLOW_CONTROL_DEVICE is not defined and ICD is used in COMPLETION,
                or if the device number is not found.
                If not all devices in COMPLETION are specified in INFLOW_CONTROL_DEVICE.
        """
        start_index, end_index = parse.locate_keyword(self.content, Keywords.INFLOW_CONTROL_DEVICE)
        if start_index == end_index:
            if Content.INFLOW_CONTROL_DEVICE in self.completion_table[Headers.DEVICE_TYPE]:
                raise CompletorError(
                    f"{Keywords.INFLOW_CONTROL_DEVICE} keyword must be defined, if ICD is used in the completion."
                )
        else:
            # Table headers
            header = [
                Headers.DEVICE_NUMBER,
                Headers.STRENGTH,
                Headers.CALIBRATION_FLUID_DENSITY,
                Headers.CALIBRATION_FLUID_VISCOSITY,
                Headers.WATER_CUT,
            ]
            self.wsegsicd_table = input_validation.set_format_wsegsicd(
                self._create_dataframe_with_columns(header, start_index, end_index)
            )
            # Check if the device in COMPLETION is exist in INFLOW_CONTROL_DEVICE
            device_checks = self.completion_table[
                self.completion_table[Headers.DEVICE_TYPE] == Content.INFLOW_CONTROL_DEVICE
            ][Headers.DEVICE_NUMBER].to_numpy()
            if not check_contents(device_checks, self.wsegsicd_table[Headers.DEVICE_NUMBER].to_numpy()):
                raise CompletorError(f"Not all device in COMPLETION is specified in {Keywords.INFLOW_CONTROL_DEVICE}")

    def read_wsegaicd(self) -> None:
        """Read the AUTONOMOUS_INFLOW_CONTROL_DEVICE keyword in the case file.

        Raises:
            ValueError: If invalid entries in AUTONOMOUS_INFLOW_CONTROL_DEVICE.
            CompletorError: If AUTONOMOUS_INFLOW_CONTROL_DEVICE is not defined, and AICD is used in COMPLETION,
                or if the device number is not found.
                If all devices in COMPLETION are not specified in AUTONOMOUS_INFLOW_CONTROL_DEVICE.
        """
        start_index, end_index = parse.locate_keyword(self.content, Keywords.AUTONOMOUS_INFLOW_CONTROL_DEVICE)
        if start_index == end_index:
            if Content.AUTONOMOUS_INFLOW_CONTROL_DEVICE in self.completion_table[Headers.DEVICE_TYPE]:
                raise CompletorError(
                    f"{Keywords.AUTONOMOUS_INFLOW_CONTROL_DEVICE} keyword must be defined, "
                    "if AICD is used in the completion."
                )
        else:
            # Table headers
            header = [
                Headers.DEVICE_NUMBER,
                Headers.STRENGTH,
                Headers.X,
                Headers.Y,
                Headers.A,
                Headers.B,
                Headers.C,
                Headers.D,
                Headers.E,
                Headers.F,
                Headers.AICD_CALIBRATION_FLUID_DENSITY,
                Headers.AICD_FLUID_VISCOSITY,
                Headers.Z,
            ]
            try:
                df_temp = self._create_dataframe_with_columns(header, start_index, end_index)
            except CaseReaderFormatError:
                header.remove(Headers.Z)
                df_temp = self._create_dataframe_with_columns(header, start_index, end_index)
            self.wsegaicd_table = input_validation.set_format_wsegaicd(df_temp)
            device_checks = self.completion_table[
                self.completion_table[Headers.DEVICE_TYPE] == Content.AUTONOMOUS_INFLOW_CONTROL_DEVICE
            ][Headers.DEVICE_NUMBER].to_numpy()
            if not check_contents(device_checks, self.wsegaicd_table[Headers.DEVICE_NUMBER].to_numpy()):
                raise CompletorError(
                    f"Not all device in COMPLETION is specified in {Keywords.AUTONOMOUS_INFLOW_CONTROL_DEVICE}"
                )

    def read_wsegdensity(self) -> None:
        """Read the DENSITY keyword in the case file.

        Raises:
            ValueError: If there are invalid entries in DENSITY.
            CompletorError: If not all device in COMPLETION is specified in DENSITY.
                If DENSITY keyword not defined, when DENSITY is used in the completion.
        """
        density_index_start, density_index_end = parse.locate_keyword(self.content, Keywords.DENSITY)
        dar_index_start, dar_index_end = parse.locate_keyword(self.content, Keywords.DENSITY_ACTIVATED_RECOVERY)

        # Determine which keyword is present
        if density_index_start == density_index_end and dar_index_start == dar_index_end:
            if (
                Content.DENSITY in self.completion_table[Headers.DEVICE_TYPE]
                or Content.DENSITY_ACTIVATED_RECOVERY in self.completion_table[Headers.DEVICE_TYPE]
            ):
                raise CompletorError(
                    f"{Keywords.DENSITY} keyword must be defined, if DENSITY is used in the completion."
                )
        else:
            # Table headers
            header = [
                Headers.DEVICE_NUMBER,
                Headers.FLOW_COEFFICIENT,
                Headers.OIL_FLOW_CROSS_SECTIONAL_AREA,
                Headers.GAS_FLOW_CROSS_SECTIONAL_AREA,
                Headers.WATER_FLOW_CROSS_SECTIONAL_AREA,
                Headers.WATER_HOLDUP_FRACTION_LOW_CUTOFF,
                Headers.WATER_HOLDUP_FRACTION_HIGH_CUTOFF,
                Headers.GAS_HOLDUP_FRACTION_LOW_CUTOFF,
                Headers.GAS_HOLDUP_FRACTION_HIGH_CUTOFF,
            ]

            # Get start and end index from correct keyword
            if not density_index_start == density_index_end:
                start_index, end_index = density_index_start, density_index_end
                key = Keywords.DENSITY
                content = Content.DENSITY
            else:
                start_index, end_index = dar_index_start, dar_index_end
                key = Keywords.DENSITY_ACTIVATED_RECOVERY
                content = Content.DENSITY_ACTIVATED_RECOVERY
            # Fix table format
            self.wsegdensity_table = input_validation.set_format_wsegdensity(
                self._create_dataframe_with_columns(header, start_index, end_index)
            )
            device_checks = self.completion_table[self.completion_table[Headers.DEVICE_TYPE] == content][
                Headers.DEVICE_NUMBER
            ].to_numpy()
            if not check_contents(device_checks, self.wsegdensity_table[Headers.DEVICE_NUMBER].to_numpy()):
                raise CompletorError(f"Not all device in COMPLETION is specified in {key}")

<<<<<<< HEAD
    def read_wsegdensity_py(self) -> None:
        """Read WSEGDENSITY_PY keyword. Accepts TRUE or just '/' as True."""
        start_index, end_index = parse.locate_keyword(self.content, Keywords.DENSITY_PY)

        if end_index == start_index + 1:
            # Keyword followed directly by '/', no value = True
            self.wsegdensity_py = True
        elif end_index == start_index + 2:
            val = self.content[start_index + 1]
            if val.upper() == "TRUE":
                self.wsegdensity_py = True
=======
    def read_wseginjv(self) -> None:
        """Read the INJECTION_VALVE keyword in the case file.

        Raises:
            CompletorError: If INJECTION_VALVE is not defined and INJV is used in COMPLETION,
                or if the device number is not found.
                If not all devices in COMPLETION are specified in INJECTION_VALVE.
        """
        start_index, end_index = parse.locate_keyword(self.content, Keywords.INJECTION_VALVE)
        if start_index == end_index:
            if Content.INJECTION_VALVE in self.completion_table[Headers.DEVICE_TYPE]:
                raise CompletorError(
                    f"{Keywords.INJECTION_VALVE} keyword must be defined, if INJV is used in the completion."
                )
        else:
            # Table headers
            header = [
                Headers.DEVICE_NUMBER,
                Headers.TRIGGER_PARAMETER,
                Headers.TRIGGER_VALUE,
                Headers.FLOW_COEFFICIENT,
                Headers.PRIMARY_FLOW_CROSS_SECTIONAL_AREA,
                Headers.SECONDARY_FLOW_CROSS_SECTIONAL_AREA,
            ]
            self.wseginjv_table = input_validation.set_format_wseginjv(
                self._create_dataframe_with_columns(header, start_index, end_index)
            )
            # Check if the device in COMPLETION is exist in INJECTION_VALVE
            device_checks = self.completion_table[
                self.completion_table[Headers.DEVICE_TYPE] == Content.INJECTION_VALVE
            ][Headers.DEVICE_NUMBER].to_numpy()
            if not check_contents(device_checks, self.wseginjv_table[Headers.DEVICE_NUMBER].to_numpy()):
                raise CompletorError(f"Not all device in COMPLETION is specified in {Keywords.INJECTION_VALVE}")
>>>>>>> fd92f226

    def read_wsegdualrcp(self) -> None:
        """Read the DUALRCP keyword in the case file.

        Raises:
            ValueError: If invalid entries in DUALRCP.
            CompletorError: DUALRCP keyword not defined when DUALRCP is used in completion.
                If all devices in COMPLETION are not specified in DUALRCP.
        """
        dualrcp_index_start, dualrcp_index_end = parse.locate_keyword(
            self.content, Keywords.DUAL_RATE_CONTROLLED_PRODUCTION
        )
        aicv_index_start, aicv_index_end = parse.locate_keyword(self.content, Keywords.AUTONOMOUS_INFLOW_CONTROL_VALVE)

        # Determine which keyword is present
        if dualrcp_index_start == dualrcp_index_end and aicv_index_start == aicv_index_end:
            if (
                Content.DUAL_RATE_CONTROLLED_PRODUCTION in self.completion_table[Headers.DEVICE_TYPE]
                or Content.AUTONOMOUS_INFLOW_CONTROL_VALVE in self.completion_table[Headers.DEVICE_TYPE]
            ):
                raise CompletorError(
                    f"{Keywords.DUAL_RATE_CONTROLLED_PRODUCTION} keyword must be defined, "
                    "if DUALRCP is used in the completion."
                )
        else:
            # Table headers
            header = [
                Headers.DEVICE_NUMBER,
                Headers.DUALRCP_WATER_CUT,
                Headers.DUALRCP_GAS_HOLDUP_FRACTION,
                Headers.DUALRCP_CALIBRATION_FLUID_DENSITY,
                Headers.DUALRCP_FLUID_VISCOSITY,
                Headers.ALPHA_MAIN,
                Headers.X_MAIN,
                Headers.Y_MAIN,
                Headers.A_MAIN,
                Headers.B_MAIN,
                Headers.C_MAIN,
                Headers.D_MAIN,
                Headers.E_MAIN,
                Headers.F_MAIN,
                Headers.ALPHA_PILOT,
                Headers.X_PILOT,
                Headers.Y_PILOT,
                Headers.A_PILOT,
                Headers.B_PILOT,
                Headers.C_PILOT,
                Headers.D_PILOT,
                Headers.E_PILOT,
                Headers.F_PILOT,
            ]
            # Get start and end index from correct keyword
            if not dualrcp_index_start == dualrcp_index_end:
                start_index, end_index = dualrcp_index_start, dualrcp_index_end
                key = Keywords.DUAL_RATE_CONTROLLED_PRODUCTION
                content = Content.DUAL_RATE_CONTROLLED_PRODUCTION
            else:
                start_index, end_index = aicv_index_start, aicv_index_end
                key = Keywords.AUTONOMOUS_INFLOW_CONTROL_VALVE
                content = Content.AUTONOMOUS_INFLOW_CONTROL_VALVE
            # Fix table format
            self.wsegdualrcp_table = input_validation.set_format_wsegdualrcp(
                self._create_dataframe_with_columns(header, start_index, end_index)
            )
            # Check if the device in COMPLETION is exist in DUALRCP
            device_checks = self.completion_table[self.completion_table[Headers.DEVICE_TYPE] == content][
                Headers.DEVICE_NUMBER
            ].to_numpy()
            if not check_contents(device_checks, self.wsegdualrcp_table[Headers.DEVICE_NUMBER].to_numpy()):
                raise CompletorError(f"Not all devices in COMPLETION are specified in {key}")

    def read_wsegicv(self) -> None:
        """Read INFLOW_CONTROL_VALVE keyword in the case file.

        Raises:
            ValueError: If invalid entries in INFLOW_CONTROL_VALVE.
            CompletorError: INFLOW_CONTROL_VALVE keyword not defined when ICV is used in completion.
        """

        start_index, end_index = parse.locate_keyword(self.content, Keywords.INFLOW_CONTROL_VALVE)
        if start_index == end_index:
            if Content.INFLOW_CONTROL_VALVE in self.completion_table[Headers.DEVICE_TYPE]:
                raise CompletorError("INFLOW_CONTROL_VALVE keyword must be defined, if ICV is used in the completion")
        else:
            # Table headers
            header = [Headers.DEVICE_NUMBER, Headers.FLOW_COEFFICIENT, Headers.FLOW_CROSS_SECTIONAL_AREA]
            try:
                df_temp = self._create_dataframe_with_columns(header, start_index, end_index)
                df_temp[Headers.MAX_FLOW_CROSS_SECTIONAL_AREA] = np.nan
            except CaseReaderFormatError:
                header += [Headers.MAX_FLOW_CROSS_SECTIONAL_AREA]
                df_temp = self._create_dataframe_with_columns(header, start_index, end_index)
            # Fix format
            self.wsegicv_table = input_validation.set_format_wsegicv(df_temp)
            # Check if the device in COMPLETION exists in INFLOW_CONTROL_VALVE
            device_checks = self.completion_table[
                self.completion_table[Headers.DEVICE_TYPE] == Content.INFLOW_CONTROL_VALVE
            ][Headers.DEVICE_NUMBER].to_numpy()
            if not check_contents(device_checks, self.wsegicv_table[Headers.DEVICE_NUMBER].to_numpy()):
                raise CompletorError("Not all device in COMPLETION is specified in INFLOW_CONTROL_VALVE")

    def get_completion(self, well_name: str | None, branch: int) -> pd.DataFrame:
        """Create the COMPLETION table for the selected well and branch.

        Args:
            well_name: Well name.
            branch: Branch/lateral number.

        Returns:
            COMPLETION for that well and branch.
        """
        df_temp = self.completion_table[self.completion_table[Headers.WELL] == well_name]
        df_temp = df_temp[df_temp[Headers.BRANCH] == branch]
        return df_temp

    def check_input(self, well_name: str, well_data: WellData) -> None:
        """Ensure that the completion table (given in the case-file) is complete.

        If one branch is completed, all branches must be completed, unless not 'strict'.
        This function relates to the USE_STRICT <bool> keyword used in the case file.
        When a branch is undefined in the case file, but appears in the schedule file,
        the completion selected by Completor is gravel packed perforations if USE_STRICT is set to False.

        Args:
            well_name: Well name.
            schedule_data: Schedule file data.

        Returns:
            COMPLETION for that well and branch.

        Raises:
            CompletorError: If strict is true and there are undefined branches.
        """
        if sorted(list(well_data.keys())) != Keywords.main_keywords:
            found_keys = set(well_data.keys())
            raise CompletorError(
                f"Well '{well_name}' is missing keyword(s): '{', '.join(set(Keywords.main_keywords) - found_keys)}'!"
            )
        df_completion = self.completion_table[self.completion_table.WELL == well_name]
        # Check that all branches are defined in the case-file.

        # TODO(#173): Use TypedDict for this, and remove the type: ignore.
        branch_nos = set(well_data[Keywords.COMPLETION_SEGMENTS][Headers.BRANCH]).difference(  # type: ignore
            set(df_completion[Headers.BRANCH])
        )
        if len(branch_nos):
            logger.warning("Well %s has branch(es) not defined in case-file", well_name)
            if self.strict:
                raise CompletorError("USE_STRICT True: Define all branches in case file.")

            for branch_no in branch_nos:
                logger.warning("Adding branch %s for Well %s", branch_no, well_name)
                # copy first entry
                lateral = pd.DataFrame(
                    [self.completion_table.loc[self.completion_table.WELL == well_name].iloc[0]],
                    columns=self.completion_table.columns,
                )
                lateral[Headers.START_MEASURED_DEPTH] = 0
                lateral[Headers.END_MEASURED_DEPTH] = 999999
                lateral[Headers.DEVICE_TYPE] = Content.PERFORATED
                lateral[Headers.ANNULUS] = Content.GRAVEL_PACKED
                lateral[Headers.BRANCH] = branch_no
                # add new entry
                self.completion_table = pd.concat([self.completion_table, lateral])

    def connect_to_tubing(self, well_name: str, lateral: int) -> bool:
        """Connect a branch to the tubing- or device-layer.

        Args:
            well_name: Well name.
            lateral: Lateral number.

        Returns:
            TRUE if lateral is connected to tubing layer.
            FALSE if lateral is connected to device layer.
        """
        laterals = self.lat2device[self.lat2device.WELL == well_name].BRANCH
        if lateral in laterals.to_numpy():
            return False
        return True

    def _create_dataframe_with_columns(
        self, header: list[str], start_index: int, end_index: int, keyword: str | None = None
    ) -> pd.DataFrame:
        """Helper method to create a dataframe with given columns' header and content.

        Args:
            header: List of column names.
            start_index: From (but not including) where in `self.content`.
            end_index: to where to include in the body of the table.

        Returns:
            Combined DataFrame.

        Raises:
            CaseReaderFormatError: If keyword is malformed, or has different amount of data than the header.
        """
        if keyword is None:
            keyword = self.content[start_index]
        table_header = " ".join(header)
        # Handle weirdly formed keywords.
        if start_index + 1 == end_index or self.content[start_index + 1].endswith("/"):
            content_str = "\n".join(self.content[start_index + 1 :]) + "\n"
            # (?<=\/) - positive look-behind for slash newline
            # \/{1}   - match exactly one slash
            #  (?=\n) - positive look-ahead for newline
            match = re.search(r"(?<=\/\n{1})\/{1}(?=\n)", content_str)
            if match is None:
                raise CaseReaderFormatError(
                    "Cannot determine correct end of record '/' for keyword.", self.case_file, header, keyword
                )
            end_record = match.span()[0]
            # From keyword to the end (without the last slash)
            content_ = content_str[:end_record].split("/\n")[:-1]
            content_ = [line.strip() for line in content_]
            table_content = "\n".join(content_) + "\n"
        else:
            table_content = "\n".join(self.content[start_index + 1 : end_index])

        header_len = len(table_header.split())
        content_list_len = [len(line.split()) for line in table_content.splitlines()]
        if not all(header_len == x for x in content_list_len):
            message = (
                "Problem with case file. Note that the COMPLETION keyword takes "
                "exactly 11 (eleven) columns. Blank portion is now removed.\n"
            )
            raise CaseReaderFormatError(message, lines=self.case_file, header=header, keyword=keyword)

        table = table_header + "\n" + table_content

        df_temp = pd.read_csv(StringIO(table), sep=" ", dtype="object", index_col=False)
        return parse.remove_string_characters(df_temp)


def check_contents(values: npt.NDArray[Any], reference: npt.NDArray[Any]) -> bool:
    """Check if all members of a list is in another list.

    Args:
        values: Array to be evaluated.
        reference: Reference array.

    Returns:
        True if members of values are present in reference, false otherwise.
    """
    return all(comp in reference for comp in values)<|MERGE_RESOLUTION|>--- conflicted
+++ resolved
@@ -120,11 +120,8 @@
         self.read_wsegvalv()
         self.read_wsegsicd()
         self.read_wsegdensity()
-<<<<<<< HEAD
         self.read_wsegdensity_py()
-=======
         self.read_wseginjv()
->>>>>>> fd92f226
         self.read_wsegdualrcp()
         self.read_wsegicv()
         self.read_lat2device()
@@ -526,19 +523,6 @@
             if not check_contents(device_checks, self.wsegdensity_table[Headers.DEVICE_NUMBER].to_numpy()):
                 raise CompletorError(f"Not all device in COMPLETION is specified in {key}")
 
-<<<<<<< HEAD
-    def read_wsegdensity_py(self) -> None:
-        """Read WSEGDENSITY_PY keyword. Accepts TRUE or just '/' as True."""
-        start_index, end_index = parse.locate_keyword(self.content, Keywords.DENSITY_PY)
-
-        if end_index == start_index + 1:
-            # Keyword followed directly by '/', no value = True
-            self.wsegdensity_py = True
-        elif end_index == start_index + 2:
-            val = self.content[start_index + 1]
-            if val.upper() == "TRUE":
-                self.wsegdensity_py = True
-=======
     def read_wseginjv(self) -> None:
         """Read the INJECTION_VALVE keyword in the case file.
 
@@ -572,7 +556,18 @@
             ][Headers.DEVICE_NUMBER].to_numpy()
             if not check_contents(device_checks, self.wseginjv_table[Headers.DEVICE_NUMBER].to_numpy()):
                 raise CompletorError(f"Not all device in COMPLETION is specified in {Keywords.INJECTION_VALVE}")
->>>>>>> fd92f226
+
+    def read_wsegdensity_py(self) -> None:
+        """Read WSEGDENSITY_PY keyword. Accepts TRUE or just '/' as True."""
+        start_index, end_index = parse.locate_keyword(self.content, Keywords.DENSITY_PY)
+
+        if end_index == start_index + 1:
+            # Keyword followed directly by '/', no value = True
+            self.wsegdensity_py = True
+        elif end_index == start_index + 2:
+            val = self.content[start_index + 1]
+            if val.upper() == "TRUE":
+                self.wsegdensity_py = True
 
     def read_wsegdualrcp(self) -> None:
         """Read the DUALRCP keyword in the case file.
