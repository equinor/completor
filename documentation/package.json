{
  "name": "documentation",
  "version": "0.0.0",
  "private": true,
  "scripts": {
    "docusaurus": "docusaurus",
    "start": "docusaurus start",
    "build": "docusaurus build",
    "swizzle": "docusaurus swizzle",
    "deploy": "docusaurus deploy",
    "clear": "docusaurus clear",
    "serve": "docusaurus serve",
    "write-translations": "docusaurus write-translations",
    "write-heading-ids": "docusaurus write-heading-ids"
  },
  "dependencies": {
<<<<<<< HEAD
    "@docusaurus/core": "^3.2.1",
    "@docusaurus/preset-classic": "^3.3.2",
=======
    "@docusaurus/core": "^3.3.2",
    "@docusaurus/preset-classic": "^3.2.1",
>>>>>>> af603c72
    "@mdx-js/react": "^3.0.0",
    "clsx": "^2.1.1",
    "prism-react-renderer": "^2.3.0",
    "react": "^18.3.0",
    "react-dom": "^18.3.0"
  },
  "devDependencies": {
    "@docusaurus/module-type-aliases": "^3.2.1",
    "@docusaurus/types": "^3.2.1"
  },
  "browserslist": {
    "production": [
      ">0.5%",
      "not dead",
      "not op_mini all"
    ],
    "development": [
      "last 3 chrome version",
      "last 3 firefox version",
      "last 5 safari version"
    ]
  },
  "engines": {
    "node": ">=18.0"
  }
}<|MERGE_RESOLUTION|>--- conflicted
+++ resolved
@@ -14,13 +14,8 @@
     "write-heading-ids": "docusaurus write-heading-ids"
   },
   "dependencies": {
-<<<<<<< HEAD
-    "@docusaurus/core": "^3.2.1",
-    "@docusaurus/preset-classic": "^3.3.2",
-=======
     "@docusaurus/core": "^3.3.2",
     "@docusaurus/preset-classic": "^3.2.1",
->>>>>>> af603c72
     "@mdx-js/react": "^3.0.0",
     "clsx": "^2.1.1",
     "prism-react-renderer": "^2.3.0",
